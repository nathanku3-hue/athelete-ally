--- conflicted
+++ resolved
@@ -1,8 +1,4 @@
-<<<<<<< HEAD
 import type { JWTPayload } from './index.js';
-=======
-import type { JWTPayload } from './auth/jwt.js';
->>>>>>> e6010601
 
 export type RequestUser = JWTPayload;
 
@@ -15,8 +11,4 @@
 }
 
 // Re-export Fastify types for convenience
-<<<<<<< HEAD
-export type { FastifyInstance, FastifyRequest, FastifyReply } from 'fastify';
-=======
-export type { FastifyInstance, FastifyRequest, FastifyReply } from 'fastify';
->>>>>>> e6010601
+export type { FastifyInstance, FastifyRequest, FastifyReply } from 'fastify';