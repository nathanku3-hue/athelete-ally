import type { FastifyRequest, FastifyReply } from '../fastify-augment.js';
import { JWTManager, SecurityContextManager } from './jwt.js';

// 身份验证中间件
export async function authMiddleware(request: any, reply: any) {
  try {
    // 跳过预检请求和健康检查端点
    if (request.method === 'OPTIONS') return;
    if (request.url === '/health' || 
        request.url === '/api/health' || 
        request.url === '/api/v1/health' ||
        request.url === '/metrics') {
      return;
    }

    // 获取用户身份
    const user = JWTManager.getUserFromRequest(request);
    
    if (!user) {
      reply.code(401).send({
        error: 'unauthorized',
        message: 'Authentication required'
      });
      return;
    }
    
    // 设置安全上下文
    const requestId = request.id || `req_${Date.now()}_${Math.random().toString(36).substr(2, 9)}`;
    SecurityContextManager.setContext(requestId, user);
    
    // 将用户信息附加到请求对象
    request.user = user;
    request.requestId = requestId;

  } catch (error) {
    reply.code(401).send({
      error: 'unauthorized',
      message: error instanceof Error ? error.message : 'Authentication failed'
    });
  }
}

// 所有权检查中间件
export function ownershipCheckMiddleware(resourceUserIdExtractor: (request: any) => string) {
  return async (request: any, reply: any) => {
    try {
      const requestId = request.requestId;
      if (!requestId) {
        reply.code(401).send({
          error: 'unauthorized',
          message: 'Request ID not found'
        });
        return;
      }
      const resourceUserId = resourceUserIdExtractor(request);
      
      if (!SecurityContextManager.verifyOwnership(requestId, resourceUserId)) {
        reply.code(403).send({
          error: 'forbidden',
          message: 'Access denied: You can only access your own resources'
        });
        return;
      }
    } catch (_error) {
      reply.code(500).send({
        error: 'internal_error',
        message: 'Ownership verification failed'
      });
    }
  };
}

// 角色检查中间件
export function roleCheckMiddleware(requiredRoles: string[]) {
  return async (request: any, reply: any) => {
    try {
      const user = request.user;
      
      if (!user || !('role' in user) || !requiredRoles.includes(user.role as string)) {
        reply.code(403).send({
          error: 'forbidden',
          message: `Access denied: Required roles: ${requiredRoles.join(', ')}`
        });
        return;
      }
    } catch (_error) {
      reply.code(500).send({
        error: 'internal_error',
        message: 'Role verification failed'
      });
    }
  };
}

// 清理中间件 - 在请求结束时清理安全上下文
<<<<<<< HEAD
export async function cleanupMiddleware(request: any, reply: any) {
=======
export async function cleanupMiddleware(request: FastifyRequest, _reply: FastifyReply) {
>>>>>>> 35b5894a
  const requestId = request.requestId;
  if (requestId) {
    SecurityContextManager.clearContext(requestId);
  }
}<|MERGE_RESOLUTION|>--- conflicted
+++ resolved
@@ -2,7 +2,7 @@
 import { JWTManager, SecurityContextManager } from './jwt.js';
 
 // 身份验证中间件
-export async function authMiddleware(request: any, reply: any) {
+export async function authMiddleware(request: FastifyRequest, reply: FastifyReply) {
   try {
     // 跳过预检请求和健康检查端点
     if (request.method === 'OPTIONS') return;
@@ -41,8 +41,8 @@
 }
 
 // 所有权检查中间件
-export function ownershipCheckMiddleware(resourceUserIdExtractor: (request: any) => string) {
-  return async (request: any, reply: any) => {
+export function ownershipCheckMiddleware(resourceUserIdExtractor: (request: FastifyRequest) => string) {
+  return async (request: FastifyRequest, reply: FastifyReply) => {
     try {
       const requestId = request.requestId;
       if (!requestId) {
@@ -72,7 +72,7 @@
 
 // 角色检查中间件
 export function roleCheckMiddleware(requiredRoles: string[]) {
-  return async (request: any, reply: any) => {
+  return async (request: FastifyRequest, reply: FastifyReply) => {
     try {
       const user = request.user;
       
@@ -93,11 +93,7 @@
 }
 
 // 清理中间件 - 在请求结束时清理安全上下文
-<<<<<<< HEAD
-export async function cleanupMiddleware(request: any, reply: any) {
-=======
 export async function cleanupMiddleware(request: FastifyRequest, _reply: FastifyReply) {
->>>>>>> 35b5894a
   const requestId = request.requestId;
   if (requestId) {
     SecurityContextManager.clearContext(requestId);
