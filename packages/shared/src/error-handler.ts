import { createLogger } from '@athlete-ally/logger';
import nodeAdapter from '@athlete-ally/logger/server';
const log = createLogger(nodeAdapter, { module: 'error-handler', service: (typeof process !== 'undefined' && process.env && process.env.APP_NAME) || 'package' });
/**
 * 🛡️ 统一错误处理中间件
 * 作者: 后端团队
 * 版本: 1.0.0
 * 
 * 功能:
 * - 统一错误格式
 * - 错误日志记录
 * - 错误分类和响应
 */

<<<<<<< HEAD
import type { FastifyRequest, FastifyReply } from './fastify-augment.js';
=======
import type { FastifyRequest, FastifyReply, RequestUser } from './fastify-augment.js';
>>>>>>> 35b5894a
import { ZodError } from 'zod';

// Fastify请求类型定义
interface AuthenticatedRequest extends FastifyRequest {
  user?: RequestUser;
}

// 错误类型枚举
export enum ErrorType {
  VALIDATION_ERROR = 'VALIDATION_ERROR',
  AUTHENTICATION_ERROR = 'AUTHENTICATION_ERROR',
  AUTHORIZATION_ERROR = 'AUTHORIZATION_ERROR',
  NOT_FOUND_ERROR = 'NOT_FOUND_ERROR',
  CONFLICT_ERROR = 'CONFLICT_ERROR',
  RATE_LIMIT_ERROR = 'RATE_LIMIT_ERROR',
  DATABASE_ERROR = 'DATABASE_ERROR',
  EXTERNAL_SERVICE_ERROR = 'EXTERNAL_SERVICE_ERROR',
  INTERNAL_SERVER_ERROR = 'INTERNAL_SERVER_ERROR',
  NETWORK_ERROR = 'NETWORK_ERROR',
  TIMEOUT_ERROR = 'TIMEOUT_ERROR',
  UNKNOWN_ERROR = 'UNKNOWN_ERROR'
}

// 错误严重程度
export enum ErrorSeverity {
  LOW = 'LOW',
  MEDIUM = 'MEDIUM',
  HIGH = 'HIGH',
  CRITICAL = 'CRITICAL'
}

// 标准错误接口
export interface StandardError {
  type: ErrorType;
  code: string;
  message: string;
  details?: Record<string, unknown>;
  severity: ErrorSeverity;
  timestamp: string;
  requestId?: string;
  userId?: string;
  service?: string;
  stack?: string;
}

// 错误分类器
export class ErrorClassifier {
  static classify(error: Error): { type: ErrorType; severity: ErrorSeverity; code: string } {
    // Zod 验证错误
    if (error instanceof ZodError) {
      return {
        type: ErrorType.VALIDATION_ERROR,
        severity: ErrorSeverity.LOW,
        code: 'VALIDATION_FAILED'
      };
    }
    
    // Prisma 数据库错误 (通过错误名称和消息判断)
    if (error.name === 'PrismaClientKnownRequestError') {
      const prismaError = error as { code?: string };
      switch (prismaError.code) {
        case 'P2002':
          return {
            type: ErrorType.CONFLICT_ERROR,
            severity: ErrorSeverity.MEDIUM,
            code: 'DUPLICATE_ENTRY'
          };
        case 'P2025':
          return {
            type: ErrorType.NOT_FOUND_ERROR,
            severity: ErrorSeverity.LOW,
            code: 'RECORD_NOT_FOUND'
          };
        default:
          return {
            type: ErrorType.DATABASE_ERROR,
            severity: ErrorSeverity.HIGH,
            code: 'DATABASE_OPERATION_FAILED'
          };
      }
    }
    
    // Prisma 连接错误
    if (error.name === 'PrismaClientInitializationError') {
      return {
        type: ErrorType.DATABASE_ERROR,
        severity: ErrorSeverity.CRITICAL,
        code: 'DATABASE_CONNECTION_FAILED'
      };
    }
    
    // 网络错误
    if (error.name === 'FetchError' || error.message.includes('ECONNREFUSED')) {
      return {
        type: ErrorType.NETWORK_ERROR,
        severity: ErrorSeverity.HIGH,
        code: 'NETWORK_CONNECTION_FAILED'
      };
    }
    
    // 超时错误
    if (error.name === 'TimeoutError' || error.message.includes('timeout')) {
      return {
        type: ErrorType.TIMEOUT_ERROR,
        severity: ErrorSeverity.MEDIUM,
        code: 'REQUEST_TIMEOUT'
      };
    }
    
    // 认证错误
    if (error.message.includes('unauthorized') || error.message.includes('authentication')) {
      return {
        type: ErrorType.AUTHENTICATION_ERROR,
        severity: ErrorSeverity.MEDIUM,
        code: 'AUTHENTICATION_FAILED'
      };
    }
    
    // 授权错误
    if (error.message.includes('forbidden') || error.message.includes('permission')) {
      return {
        type: ErrorType.AUTHORIZATION_ERROR,
        severity: ErrorSeverity.MEDIUM,
        code: 'AUTHORIZATION_FAILED'
      };
    }
    
    // 默认错误
    return {
      type: ErrorType.UNKNOWN_ERROR,
      severity: ErrorSeverity.HIGH,
      code: 'UNKNOWN_ERROR'
    };
  }
}

// 错误构建器
export class ErrorBuilder {
  static build(error: Error, request?: FastifyRequest): StandardError {
    const classification = ErrorClassifier.classify(error);
    
    return {
      type: classification.type,
      code: classification.code,
      message: error.message || 'An unexpected error occurred',
      severity: classification.severity,
      timestamp: new Date().toISOString(),
      requestId: request?.id,
      userId: (request as AuthenticatedRequest)?.user?.userId,
      service: process.env.SERVICE_NAME || 'unknown',
      stack: process.env.NODE_ENV === 'development' ? error.stack : undefined
    };
  }
  
  static buildFromZod(zodError: ZodError, request?: FastifyRequest): StandardError {
    const details = zodError.errors.map(err => ({
      field: err.path.join('.'),
      message: err.message,
      code: err.code
    }));
    
    return {
      type: ErrorType.VALIDATION_ERROR,
      code: 'VALIDATION_FAILED',
      message: 'Request validation failed',
      details: { errors: details },
      severity: ErrorSeverity.LOW,
      timestamp: new Date().toISOString(),
      requestId: request?.id,
      userId: (request as AuthenticatedRequest)?.user?.userId,
      service: process.env.SERVICE_NAME || 'unknown'
    };
  }
}

// HTTP状态码映射
export function getHttpStatusCode(errorType: ErrorType): number {
  switch (errorType) {
    case ErrorType.VALIDATION_ERROR:
      return 400;
    case ErrorType.AUTHENTICATION_ERROR:
      return 401;
    case ErrorType.AUTHORIZATION_ERROR:
      return 403;
    case ErrorType.NOT_FOUND_ERROR:
      return 404;
    case ErrorType.CONFLICT_ERROR:
      return 409;
    case ErrorType.RATE_LIMIT_ERROR:
      return 429;
    case ErrorType.DATABASE_ERROR:
    case ErrorType.EXTERNAL_SERVICE_ERROR:
    case ErrorType.INTERNAL_SERVER_ERROR:
    case ErrorType.NETWORK_ERROR:
    case ErrorType.TIMEOUT_ERROR:
    case ErrorType.UNKNOWN_ERROR:
    default:
      return 500;
  }
}

// 错误日志记录器
export class ErrorLogger {
  static log(error: StandardError, request?: FastifyRequest) {
    const logLevel = this.getLogLevel(error.severity);
    const logData = {
      ...error,
      url: request?.url,
      method: request?.method,
      userAgent: request?.headers['user-agent'],
      ip: request?.ip
    };
    
    switch (logLevel) {
      case 'error':
        log.error(`🚨 Error: ${JSON.stringify(logData, null, 2)}`);
        break;
      case 'warn':
        log.warn(`⚠️ Warning: ${JSON.stringify(logData, null, 2)}`);
        break;
      case 'info':
        log.info(`ℹ️ Info: ${JSON.stringify(logData, null, 2)}`);
        break;
      default:
        log.info(`📝 Log: ${JSON.stringify(logData, null, 2)}`);
    }  }

  /**
   * 外部日志记录接口 - 由应用/服务实现
   */
  // eslint-disable-next-line @typescript-eslint/no-unused-vars -- intentional: stub for apps/services to implement
  public static logToExternalLogger(_level: string, _message: string): void {
    // No-op stub - apps/services should implement actual logging
    // This allows packages to export logging interface without direct console usage
  }



  private static getLogLevel(severity: ErrorSeverity): string {
    switch (severity) {
      case ErrorSeverity.CRITICAL:
      case ErrorSeverity.HIGH:
        return 'error';
      case ErrorSeverity.MEDIUM:
        return 'warn';
      case ErrorSeverity.LOW:
        return 'info';
      default:
        return 'log';
    }
  }
}

// Fastify 错误处理中间件
export function createErrorHandler() {
<<<<<<< HEAD
  return async (error: Error, request: any, reply: any) => {
=======
  return async (error: Error, request: AuthenticatedRequest, reply: FastifyReply) => {
>>>>>>> 35b5894a
    let standardError: StandardError;
    
    // 处理 Zod 验证错误
    if (error instanceof ZodError) {
      standardError = ErrorBuilder.buildFromZod(error, request);
    } else {
      standardError = ErrorBuilder.build(error, request);
    }
    
    // 记录错误日志
    ErrorLogger.log(standardError, request);
    
    // 获取HTTP状态码
    const statusCode = getHttpStatusCode(standardError.type);
    
    // 构建响应
    const response = {
      error: {
        type: standardError.type,
        code: standardError.code,
        message: standardError.message,
        ...(standardError.details && { details: standardError.details }),
        ...(standardError.requestId && { requestId: standardError.requestId }),
        ...(process.env.NODE_ENV === 'development' && { stack: standardError.stack })
      },
      timestamp: standardError.timestamp
    };
    
    // 发送响应
    reply.status(statusCode).send(response);
  };
}

// 错误监控和告警
export class ErrorMonitor {
  private static errorCounts = new Map<ErrorType, number>();
  private static lastReset = Date.now();
  
  static track(error: StandardError) {
    const count = this.errorCounts.get(error.type) || 0;
    this.errorCounts.set(error.type, count + 1);
    
    // 检查是否需要告警
    this.checkAlerts(error);
  }
  
  private static checkAlerts(error: StandardError) {
    const count = this.errorCounts.get(error.type) || 0;
    
    // 严重错误立即告警
    if (error.severity === ErrorSeverity.CRITICAL) {
      this.sendAlert(error, 'CRITICAL_ERROR');
    }
    
    // 高频错误告警
    if (count > 10 && error.severity === ErrorSeverity.HIGH) {
      this.sendAlert(error, 'HIGH_FREQUENCY_ERROR');
    }
  }
  
  private static sendAlert(error: StandardError, alertType: string) {
    // Defer to external logger - apps/services handle actual logging
    ErrorMonitor.logToExternalLogger('error', `🚨 ALERT [${alertType}]: ${JSON.stringify({
      errorType: error.type,
      code: error.code,
      count: this.errorCounts.get(error.type),
      service: error.service,
      timestamp: error.timestamp
    })}`);
  }
  
  static getErrorStats() {
    return {
      counts: Object.fromEntries(this.errorCounts),
      lastReset: this.lastReset,
      totalErrors: Array.from(this.errorCounts.values()).reduce((a, b) => a + b, 0)
    };
  }
  
  static reset() {
    this.errorCounts.clear();
    this.lastReset = Date.now();
  }

  /**
   * 外部日志记录接口 - 由应用/服务实现
   */
  // eslint-disable-next-line @typescript-eslint/no-unused-vars -- intentional: stub for apps/services to implement
  public static logToExternalLogger(_level: string, _message: string): void {
    // No-op stub - apps/services should implement actual logging
    // This allows packages to export logging interface without direct console usage
  }
}

// 增强的错误处理中间件
export function createEnhancedErrorHandler() {
<<<<<<< HEAD
  return async (error: Error, request: any, reply: any) => {
=======
  return async (error: Error, request: AuthenticatedRequest, reply: FastifyReply) => {
>>>>>>> 35b5894a
    let standardError: StandardError;
    
    // 处理 Zod 验证错误
    if (error instanceof ZodError) {
      standardError = ErrorBuilder.buildFromZod(error, request);
    } else {
      standardError = ErrorBuilder.build(error, request);
    }
    
    // 记录错误日志
    ErrorLogger.log(standardError, request);
    
    // 跟踪错误
    ErrorMonitor.track(standardError);
    
    // 获取HTTP状态码
    const statusCode = getHttpStatusCode(standardError.type);
    
    // 构建响应
    const response = {
      error: {
        type: standardError.type,
        code: standardError.code,
        message: standardError.message,
        ...(standardError.details && { details: standardError.details }),
        ...(standardError.requestId && { requestId: standardError.requestId }),
        ...(process.env.NODE_ENV === 'development' && { stack: standardError.stack })
      },
      timestamp: standardError.timestamp
    };
    
    // 发送响应
    reply.status(statusCode).send(response);
  };
}<|MERGE_RESOLUTION|>--- conflicted
+++ resolved
@@ -12,11 +12,7 @@
  * - 错误分类和响应
  */
 
-<<<<<<< HEAD
-import type { FastifyRequest, FastifyReply } from './fastify-augment.js';
-=======
 import type { FastifyRequest, FastifyReply, RequestUser } from './fastify-augment.js';
->>>>>>> 35b5894a
 import { ZodError } from 'zod';
 
 // Fastify请求类型定义
@@ -272,11 +268,7 @@
 
 // Fastify 错误处理中间件
 export function createErrorHandler() {
-<<<<<<< HEAD
-  return async (error: Error, request: any, reply: any) => {
-=======
   return async (error: Error, request: AuthenticatedRequest, reply: FastifyReply) => {
->>>>>>> 35b5894a
     let standardError: StandardError;
     
     // 处理 Zod 验证错误
@@ -373,11 +365,7 @@
 
 // 增强的错误处理中间件
 export function createEnhancedErrorHandler() {
-<<<<<<< HEAD
-  return async (error: Error, request: any, reply: any) => {
-=======
   return async (error: Error, request: AuthenticatedRequest, reply: FastifyReply) => {
->>>>>>> 35b5894a
     let standardError: StandardError;
     
     // 处理 Zod 验证错误
