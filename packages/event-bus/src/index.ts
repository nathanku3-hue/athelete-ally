--- conflicted
+++ resolved
@@ -1,13 +1,7 @@
 import { connect, NatsConnection, JetStreamManager, JetStreamClient } from 'nats';
-<<<<<<< HEAD
-import { OnboardingCompletedEvent, PlanGeneratedEvent, PlanGenerationRequestedEvent, PlanGenerationFailedEvent, HRVRawReceivedEvent, HRVNormalizedStoredEvent, EVENT_TOPICS } from '@athlete-ally/contracts';
-import { eventValidator, ValidationResult } from './validator.js';
-import { config, nanos, getStreamConfigs, AppStreamConfig, getStreamMode, getStreamCandidates } from './config.js';
-=======
 import { OnboardingCompletedEvent, PlanGeneratedEvent, PlanGenerationRequestedEvent, PlanGenerationFailedEvent, HRVRawReceivedEvent, HRVNormalizedStoredEvent, SleepRawReceivedEvent, SleepNormalizedStoredEvent, EVENT_TOPICS } from '@athlete-ally/contracts';
 import { eventValidator } from './validator.js';
 import { nanos, getStreamConfigs, AppStreamConfig } from './config.js';
->>>>>>> 35b5894a
 import { register, Counter, Histogram } from 'prom-client';
 import { createLogger } from '@athlete-ally/logger';
 import nodeAdapter from '@athlete-ally/logger/server';
@@ -75,13 +69,6 @@
 }
 
 /** Determine if stream needs update (subjects/retention/replicas/etc.) */
-<<<<<<< HEAD
-export function streamNeedsUpdate(existing: any, desired: AppStreamConfig): boolean {
-  const ex = existing.config;
-  const d = desired;
-
-  const subjectsChanged = !sameSet(ex.subjects ?? [], d.subjects);
-=======
 export function streamNeedsUpdate(existing: unknown, desired: AppStreamConfig): boolean {
   if (!existing || typeof existing !== 'object' || !('config' in existing)) {
     return true;
@@ -90,7 +77,6 @@
   const d = desired;
 
   const subjectsChanged = !sameSet((ex.subjects ?? []) as string[], d.subjects);
->>>>>>> 35b5894a
   const ageChanged = Number(ex.max_age ?? 0) !== nanos(d.maxAgeMs);
   const replChanged = Number(ex.num_replicas ?? 1) !== d.replicas;
   const storageChanged = (ex.storage ?? "file") !== (d.storage ?? "file");
@@ -103,26 +89,15 @@
 }
 
 /** Ensure stream exists with desired config (update-if-different) */
-<<<<<<< HEAD
-export async function ensureStream(jsm: any, cfg: AppStreamConfig): Promise<void> {
-=======
 export async function ensureStream(jsm: JetStreamManager, cfg: AppStreamConfig): Promise<void> {
->>>>>>> 35b5894a
   // Build strict config with only supported fields
   const desired = {
     name: cfg.name,
     subjects: cfg.subjects,
-<<<<<<< HEAD
-    retention: "limits",
-    max_age: nanos(cfg.maxAgeMs),
-    storage: cfg.storage ?? "file",
-    discard: cfg.discard ?? "old",
-=======
     retention: "limits" as const,
     max_age: nanos(cfg.maxAgeMs),
     storage: (cfg.storage ?? "file") as "file" | "memory",
     discard: (cfg.discard ?? "old") as "old" | "new",
->>>>>>> 35b5894a
     duplicate_window: nanos(cfg.duplicateWindowMs ?? 120_000),
     replicas: cfg.replicas,
   };
@@ -131,47 +106,6 @@
     const info = await jsm.streams.info(cfg.name);
 
     if (streamNeedsUpdate(info, cfg)) {
-<<<<<<< HEAD
-      console.log(`[event-bus] Updating stream: ${cfg.name}`);
-      await jsm.streams.update(cfg.name, desired);
-      console.log(`[event-bus] Stream updated: ${cfg.name}`);
-    } else {
-      console.log(`[event-bus] Stream up-to-date: ${cfg.name}`);
-    }
-  } catch (err: any) {
-    if (String(err?.message || "").includes("stream not found") ||
-        String(err?.message || "").includes("not found")) {
-      console.log(`[event-bus] Creating stream: ${cfg.name}`);
-      
-      // Try creating with full config first
-      try {
-        await jsm.streams.add(desired);
-        console.log(`[event-bus] Stream created: ${cfg.name}`);
-        return;
-      } catch (createErr: any) {
-        // Handle invalid JSON error (err_code 10025) with fallback retries
-        if (createErr?.api_error?.err_code === 10025) {
-          console.log(`[event-bus] Invalid JSON error creating stream ${cfg.name}, trying fallback configs...`);
-          
-          // Retry 1: Remove duplicate_window (older servers don't support it)
-          const fallback1 = { ...desired };
-          delete (fallback1 as any).duplicate_window;
-          try {
-            await jsm.streams.add(fallback1);
-            console.log(`[event-bus] Stream created with fallback config (no duplicate_window): ${cfg.name}`);
-            return;
-          } catch (fallback1Err: any) {
-            if (fallback1Err?.api_error?.err_code === 10025) {
-              // Retry 2: Remove discard (last resort)
-              const fallback2 = { ...fallback1 };
-              delete (fallback2 as any).discard;
-              try {
-                await jsm.streams.add(fallback2);
-                console.log(`[event-bus] Stream created with minimal config (no duplicate_window, no discard): ${cfg.name}`);
-                return;
-              } catch (fallback2Err: any) {
-                console.error(`[event-bus] Failed to create stream ${cfg.name} even with minimal config:`, fallback2Err);
-=======
       log.warn(`[event-bus] Updating stream: ${cfg.name}`);
       await jsm.streams.update(cfg.name, desired as never);
       log.warn(`[event-bus] Stream updated: ${cfg.name}`);
@@ -214,7 +148,6 @@
                 return;
               } catch (fallback2Err: unknown) {
                 log.error(`[event-bus] Failed to create stream ${cfg.name} even with minimal config: ${JSON.stringify(fallback2Err)}`);
->>>>>>> 35b5894a
                 throw fallback2Err;
               }
             } else {
@@ -226,22 +159,14 @@
         }
       }
     } else {
-<<<<<<< HEAD
-      console.error(`[event-bus] Failed to ensure stream ${cfg.name}:`, err);
-=======
       log.error(`[event-bus] Failed to ensure stream ${cfg.name}: ${JSON.stringify(err)}`);
->>>>>>> 35b5894a
       throw err;
     }
   }
 }
 
 /** Ensure all configured streams exist */
-<<<<<<< HEAD
-export async function ensureAllStreams(jsm: any): Promise<void> {
-=======
 export async function ensureAllStreams(jsm: JetStreamManager): Promise<void> {
->>>>>>> 35b5894a
   const configs = getStreamConfigs();
   for (const cfg of configs) {
     await ensureStream(jsm, cfg);
@@ -278,11 +203,7 @@
       eventBusMetrics.schemaValidation.inc({ topic, status: 'success' });
       
       const data = JSON.stringify(event);
-<<<<<<< HEAD
-      console.log(`Publishing to subject: ${natsTopic}`);
-=======
       log.warn(`Publishing to subject: ${natsTopic}`);
->>>>>>> 35b5894a
       await this.js.publish(natsTopic, new TextEncoder().encode(data));
       
       const duration = (Date.now() - startTime) / 1000;
@@ -309,11 +230,7 @@
   }
 
   async connect(url: string = 'nats://localhost:4223', options?: { manageStreams?: boolean }) {
-<<<<<<< HEAD
-    console.log(`Connecting to NATS at: ${url}`);
-=======
     log.warn(`Connecting to NATS at: ${url}`);
->>>>>>> 35b5894a
     this.nc = await connect({ servers: url });
     this.js = this.nc.jetstream();
     this.jsm = await this.nc.jetstreamManager();
@@ -322,15 +239,6 @@
     const manageStreams = options?.manageStreams ?? (process.env.FEATURE_SERVICE_MANAGES_STREAMS !== 'false');
 
     if (manageStreams) {
-<<<<<<< HEAD
-      console.log('[event-bus] Managing streams (FEATURE_SERVICE_MANAGES_STREAMS enabled)');
-      await this.ensureStreams();
-    } else {
-      console.log('[event-bus] Stream management disabled (FEATURE_SERVICE_MANAGES_STREAMS=false)');
-    }
-
-    console.log('Connected to EventBus');
-=======
       log.warn('[event-bus] Managing streams (FEATURE_SERVICE_MANAGES_STREAMS enabled)');
       await this.ensureStreams();
     } else {
@@ -338,7 +246,6 @@
     }
 
     log.warn('Connected to EventBus');
->>>>>>> 35b5894a
   }
 
   private async ensureStreams() {
@@ -649,20 +556,6 @@
         existingConsumer.config.max_ack_pending !== consumerConfig.max_ack_pending;
 
       if (needsUpdate) {
-<<<<<<< HEAD
-        console.log(`[event-bus] Consumer ${consumerConfig.durable_name} config differs, updating...`);
-        await this.jsm.consumers.add(streamName, consumerConfig as any);
-        console.log(`[event-bus] Consumer ${consumerConfig.durable_name} updated successfully`);
-      } else {
-        console.log(`[event-bus] Consumer ${consumerConfig.durable_name} already exists with correct config`);
-      }
-    } catch (error: any) {
-      if (error.code === '404' || error.message?.includes('not found')) {
-        // Consumer doesn't exist, create it
-        console.log(`[event-bus] Creating new consumer ${consumerConfig.durable_name} on stream ${streamName}`);
-        await this.jsm.consumers.add(streamName, consumerConfig as any);
-        console.log(`[event-bus] Consumer ${consumerConfig.durable_name} created successfully`);
-=======
         log.warn(`[event-bus] Consumer ${consumerConfig.durable_name} config differs, updating...`);
         await this.jsm.consumers.add(streamName, consumerConfig as never);
         log.warn(`[event-bus] Consumer ${consumerConfig.durable_name} updated successfully`);
@@ -679,7 +572,6 @@
         log.warn(`[event-bus] Creating new consumer ${consumerConfig.durable_name} on stream ${streamName}`);
         await this.jsm.consumers.add(streamName, consumerConfig as never);
         log.warn(`[event-bus] Consumer ${consumerConfig.durable_name} created successfully`);
->>>>>>> 35b5894a
       } else {
         throw error;
       }
@@ -697,16 +589,9 @@
 // Export validator for services that need direct schema validation
 export { eventValidator } from './validator.js';
 
-<<<<<<< HEAD
-// Export stream configuration utilities
-export { getStreamMode, getStreamCandidates } from './config.js';
-
-
-=======
 // Export stream mode utilities
 export { getStreamMode, getStreamCandidates } from './config.js';
 
 
 
 
->>>>>>> 35b5894a
