const base = require('./jest.config.base.cjs');

module.exports = {
  rootDir: '..',
  ...base,
  testEnvironment: 'node',
  roots: ['<rootDir>/services'],
  testMatch: [
    '**/__tests__/**/*.test.ts',
    '**/__tests__/**/*.integration.test.ts'
  ],
<<<<<<< HEAD
  // Stabilize: exclude heavy perf test from the default services run.
  // It has its own targeted script/CI job to avoid Prisma/engine env coupling.
  testPathIgnorePatterns: [
    '.*planning-engine-performance\\.test\\.ts$'
=======
  testPathIgnorePatterns: [
    '/node_modules/',
    // Skip Event Bus tests that have module resolution issues
    '.*message-reliability\\.test\\.ts$',
    '.*reliability\\.test\\.ts$'
>>>>>>> d911dfb5
  ],
  // No global test skipping - use describe.skip/it.skip in individual test files
  // See services/planning-engine/JEST_CONFIG.md for details
  setupFilesAfterEnv: [
    '<rootDir>/src/__tests__/setup.ts'
  ],
  // CI并发控制 - 避免CI容器在高并发下不稳定
  maxWorkers: process.env.CI === 'true' ? 1 : '50%'
  // runInBand is handled by CI, not config
};<|MERGE_RESOLUTION|>--- conflicted
+++ resolved
@@ -9,18 +9,14 @@
     '**/__tests__/**/*.test.ts',
     '**/__tests__/**/*.integration.test.ts'
   ],
-<<<<<<< HEAD
   // Stabilize: exclude heavy perf test from the default services run.
   // It has its own targeted script/CI job to avoid Prisma/engine env coupling.
-  testPathIgnorePatterns: [
-    '.*planning-engine-performance\\.test\\.ts$'
-=======
   testPathIgnorePatterns: [
     '/node_modules/',
     // Skip Event Bus tests that have module resolution issues
     '.*message-reliability\\.test\\.ts$',
-    '.*reliability\\.test\\.ts$'
->>>>>>> d911dfb5
+    '.*reliability\\.test\\.ts$',
+    '.*planning-engine-performance\\.test\\.ts$'
   ],
   // No global test skipping - use describe.skip/it.skip in individual test files
   // See services/planning-engine/JEST_CONFIG.md for details
