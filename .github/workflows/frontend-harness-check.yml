--- conflicted
+++ resolved
@@ -1,87 +1,73 @@
-name: Frontend Harness Check (jsdom)
-
-on:
-  workflow_dispatch: {}
-
-permissions:
-  contents: read
-
-concurrency:
-  group: ${{ github.workflow }}-${{ github.ref }}
-  cancel-in-progress: true
-
-jobs:
-  harness:
-    name: Frontend Single-Spec (PlanCard)
-    runs-on: ubuntu-latest
-    timeout-minutes: 20
-    steps:
-<<<<<<< HEAD
-      - name: Checkout
-        uses: actions/checkout@v4
-=======
-      - name: Checkout (selected ref)
-        uses: actions/checkout@v4
-        with:
-          ref: ${{ github.ref }}
-
-      - name: Sanity: print ref and verify lock contains jsdom env
-        run: |
-          echo "=== GIT BRANCH VERIFICATION ==="
-          echo "GITHUB_REF=$GITHUB_REF"
-          echo "GITHUB_SHA=$GITHUB_SHA"
-          echo "Current branch: $(git rev-parse --abbrev-ref HEAD)"
-          echo "Latest commit: $(git log -1 --oneline)"
-          echo "=== PACKAGE-LOCK.JSON VERIFICATION ==="
-          echo "Lock file size: $(wc -c < package-lock.json) bytes"
-          echo "Lock file last modified: $(stat -c %y package-lock.json)"
-          echo "=== CHECKING JSDOM DEPENDENCIES ==="
-          grep -q '"jest-environment-jsdom"' package-lock.json && echo "✅ Lock includes jest-environment-jsdom" || echo "❌ Lock missing jest-environment-jsdom"
-          grep -q '"jsdom"' package-lock.json && echo "✅ Lock includes jsdom" || echo "❌ Lock missing jsdom"
-          grep -q '"@types/jsdom"' package-lock.json && echo "✅ Lock includes @types/jsdom" || echo "❌ Lock missing @types/jsdom"
-          echo "=== PACKAGE.JSON VERIFICATION ==="
-          grep -q '"jest-environment-jsdom"' package.json && echo "✅ package.json includes jest-environment-jsdom" || echo "❌ package.json missing jest-environment-jsdom"
-          grep -q '"jsdom"' package.json && echo "✅ package.json includes jsdom" || echo "❌ package.json missing jsdom"
-          grep -q '"@types/jsdom"' package.json && echo "✅ package.json includes @types/jsdom" || echo "❌ package.json missing @types/jsdom"
->>>>>>> 164f56e6
-
-      - name: Discover lockfiles
-        id: locks
-        run: |
-          echo "paths<<EOF" >> $GITHUB_OUTPUT
-          git ls-files **/package-lock.json
-          echo "EOF" >> $GITHUB_OUTPUT
-
-<<<<<<< HEAD
-      - name: Setup Node 20 with npm cache
-=======
-      - name: Setup Node 20 (no cache)
->>>>>>> 164f56e6
-        uses: actions/setup-node@v4
-        with:
-          node-version: '20'
-          cache: 'npm'
-          cache-dependency-path: ${{ steps.locks.outputs.paths }}
-
-<<<<<<< HEAD
-      - name: Install dependencies (npm install)
-        run: npm install --no-audit --no-fund
-=======
-      - name: Force fresh install (no cache)
-        run: |
-          echo "=== Removing all npm cache and node_modules ==="
-          rm -rf node_modules
-          rm -rf ~/.npm
-          npm cache clean --force
-          echo "=== Installing with npm install (not ci) ==="
-          npm install --legacy-peer-deps --no-audit --no-fund
->>>>>>> 164f56e6
-
-      - name: Print Jest version
-        run: npx jest --version
-
-      - name: Run single frontend spec (jsdom)
-        run: |
-          npx jest apps/frontend/src/__tests__/components/PlanCard.test.tsx \
-            --runInBand --verbose --detectOpenHandles --forceExit
-
+name: Frontend Harness Check (jsdom)
+
+on:
+  workflow_dispatch: {}
+
+permissions:
+  contents: read
+
+concurrency:
+  group: ${{ github.workflow }}-${{ github.ref }}
+  cancel-in-progress: true
+
+jobs:
+  harness:
+    name: Frontend Single-Spec (PlanCard)
+    runs-on: ubuntu-latest
+    timeout-minutes: 20
+    steps:
+      - name: Checkout (selected ref)
+        uses: actions/checkout@v4
+        with:
+          ref: ${{ github.ref }}
+
+      - name: Sanity: print ref and verify lock contains jsdom env
+        run: |
+          echo "=== GIT BRANCH VERIFICATION ==="
+          echo "GITHUB_REF=$GITHUB_REF"
+          echo "GITHUB_SHA=$GITHUB_SHA"
+          echo "Current branch: $(git rev-parse --abbrev-ref HEAD)"
+          echo "Latest commit: $(git log -1 --oneline)"
+          echo "=== PACKAGE-LOCK.JSON VERIFICATION ==="
+          echo "Lock file size: $(wc -c < package-lock.json) bytes"
+          echo "Lock file last modified: $(stat -c %y package-lock.json)"
+          echo "=== CHECKING JSDOM DEPENDENCIES ==="
+          grep -q '"jest-environment-jsdom"' package-lock.json && echo "✅ Lock includes jest-environment-jsdom" || echo "❌ Lock missing jest-environment-jsdom"
+          grep -q '"jsdom"' package-lock.json && echo "✅ Lock includes jsdom" || echo "❌ Lock missing jsdom"
+          grep -q '"@types/jsdom"' package-lock.json && echo "✅ Lock includes @types/jsdom" || echo "❌ Lock missing @types/jsdom"
+          echo "=== PACKAGE.JSON VERIFICATION ==="
+          grep -q '"jest-environment-jsdom"' package.json && echo "✅ package.json includes jest-environment-jsdom" || echo "❌ package.json missing jest-environment-jsdom"
+          grep -q '"jsdom"' package.json && echo "✅ package.json includes jsdom" || echo "❌ package.json missing jsdom"
+          grep -q '"@types/jsdom"' package.json && echo "✅ package.json includes @types/jsdom" || echo "❌ package.json missing @types/jsdom"
+
+      - name: Discover lockfiles
+        id: locks
+        run: |
+          echo "paths<<EOF" >> $GITHUB_OUTPUT
+          git ls-files **/package-lock.json
+          echo "EOF" >> $GITHUB_OUTPUT
+
+      - name: Setup Node 20 (no cache)
+        uses: actions/setup-node@v4
+        with:
+          node-version: '20'
+          cache: 'npm'
+          cache-dependency-path: ${{ steps.locks.outputs.paths }}
+
+      - name: Force fresh install (no cache)
+        run: |
+          echo "=== Removing all npm cache and node_modules ==="
+          rm -rf node_modules
+          rm -rf ~/.npm
+          npm cache clean --force
+          echo "=== Installing with npm install (not ci) ==="
+          npm install --legacy-peer-deps --no-audit --no-fund
+
+      - name: Print Jest version
+        run: npx jest --version
+
+      - name: Run single frontend spec (jsdom)
+        run: |
+          npx jest apps/frontend/src/__tests__/components/PlanCard.test.tsx \
+            --runInBand --verbose --detectOpenHandles --forceExit
+