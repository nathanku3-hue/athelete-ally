--- conflicted
+++ resolved
@@ -223,41 +223,22 @@
       - name: Build shared packages
         run: |
           set -euo pipefail
-<<<<<<< HEAD
-          echo "?? CI Debug Information:"
-          echo "HEAD: $(git rev-parse HEAD)"
-          echo "Workflow file contains Generate Prisma clients step:"
-          grep -n "Generate Prisma clients" .github/workflows/ci.yml || echo "? Step not found"
-          echo "Current working directory: $(pwd)"
-          echo "Available services with Prisma schemas:"
-          find services -name "schema.prisma" -type f | head -10
-=======
           echo "🔨 Building shared packages before service tests..."
           npm run build -w packages/event-bus
           npm run build -w packages/protocol-types
           npm run build -w packages/shared-types
           echo "✅ Shared packages built successfully"
 
->>>>>>> fc4f4bac
 
       - name: Validate configuration
         run: |
           set -euo pipefail
-<<<<<<< HEAD
-          echo "?? ??????..."
-          # ?????????????
-          if [ -z "${NODE_ENV:-}" ]; then
-            export NODE_ENV=test
-          fi
-          echo "? ??????"
-=======
           echo "🔧 Validating test environment..."
           # Ensure NODE_ENV is set for tests
           if [ -z "${NODE_ENV:-}" ]; then
             export NODE_ENV=test
           fi
           echo "✅ Environment validated"
->>>>>>> fc4f4bac
 
       - name: Start Frontend Service
         run: |
@@ -940,17 +921,11 @@
             health-smoke-log.txt
             health-test-results.json
 
-<<<<<<< HEAD
-      continue-on-error: true
-    runs-on: ubuntu-latest
-    needs: sanity
-=======
   docs-schemas:
     name: Docs Schemas Validation
     runs-on: ubuntu-latest
     needs: sanity
     continue-on-error: true
->>>>>>> fc4f4bac
     steps:
       - name: Checkout (selected ref)
         uses: actions/checkout@v4
@@ -963,10 +938,6 @@
         with:
           node-version: ${{ env.NODE_VERSION }}
           cache: 'npm'
-<<<<<<< HEAD
-          cache-dependency-path: ${{ needs.sanity.outputs.cache-dependency-path }}
-=======
->>>>>>> fc4f4bac
 
       - name: Install dependencies
         run: npm ci
