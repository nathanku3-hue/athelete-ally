--- conflicted
+++ resolved
@@ -26,48 +26,8 @@
       - name: Fail on merge conflict markers
         shell: bash
         run: |
-<<<<<<< HEAD
-          mkdir -p reports/deps
-          npm run lint:ci
-
-      - name: Upload Boundaries Report
-        if: always()
-        uses: actions/upload-artifact@v4
-        with:
-          name: eslint-boundaries-report-${{ env.ARTIFACT_SUFFIX }}
-          path: reports/deps/eslint-boundaries.json
-          retention-days: 7
-          compression-level: 6
-          overwrite: true
-
-      - name: Type check (force no stale cache)
-        env:
-          TURBO_FORCE: "true"
-        run: npx turbo run type-check
-
-      - name: Upload Prisma client dirs (debug)
-        if: failure()
-        uses: actions/upload-artifact@v4
-        with:
-          name: prisma-clients-${{ env.ARTIFACT_SUFFIX }}
-          path: |
-            services/*/prisma/generated/client
-            services/*/prisma/schema.prisma
-          compression-level: 6
-          overwrite: true
-
-      - name: Enforce no large tracked files
-        run: |
-          git ls-files -z \
-          | xargs -0 -r -I{} wc -c "{}" \
-          | awk '$1 > 1048576 {print $2}' \
-          | tee large_tracked.txt
-          if [ -s large_tracked.txt ]; then
-            echo "Large tracked files detected:" && cat large_tracked.txt
-=======
           if git grep -nE '^(<<<<<<<|=======|>>>>>>>)' -- . ':!patches/' ':!.git'; then
             echo "❌ Merge conflict markers found. Please resolve before pushing."
->>>>>>> 87a72c4a
             exit 1
           else
             echo "✅ No conflict markers found."
