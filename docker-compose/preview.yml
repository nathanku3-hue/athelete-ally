--- conflicted
+++ resolved
@@ -1,136 +1,9 @@
 services:
-  web:
-    build:
-      context: .
-      dockerfile: Dockerfile
-    # The command for development with hot-reloading
-    command: npm run dev
-    volumes:
-      # Mount your local code for hot-reloading
-      - ./src:/app/src
-      - ./packages:/app/packages
-      - ./public:/app/public
-      - ./next.config.mjs:/app/next.config.mjs
-      - ./tailwind.config.mjs:/app/tailwind.config.mjs
-      - ./postcss.config.mjs:/app/postcss.config.mjs
-      - ./tsconfig.json:/app/tsconfig.json
-      - ./tsconfig.base.json:/app/tsconfig.base.json
-      - ./package.json:/app/package.json
-      # But, protect the container's node_modules from being overwritten
-      - /app/node_modules
+  nats:
+    image: nats:2.10-alpine
     ports:
-      - "3000:3000"
-    environment:
-      - NODE_ENV=development
-      - PORT=3000
-    depends_on:
-      - gateway-bff
-      - planning-engine
-      - profile-onboarding
-  gateway-bff:
-    build:
-      context: .
-      dockerfile: apps/gateway-bff/Dockerfile
-    # The command for development with hot-reloading
-    command: npm run dev
-    volumes:
-      # Mount your local code for hot-reloading
-      - ./apps/gateway-bff:/usr/src/app
-      # But, protect the container's node_modules from being overwritten
-      - /usr/src/app/node_modules
-    ports:
-      - "4000:4000"
-    environment:
-      - NODE_ENV=development
-      - PORT=4000
-      - PROFILE_ONBOARDING_URL=http://profile-onboarding:4101
-      - PLANNING_ENGINE_URL=http://planning-engine:4102
-      - EXERCISES_URL=http://exercises:4103
-      - FATIGUE_URL=http://fatigue:4104
-      - WORKOUTS_URL=http://workouts:4105
-      - ANALYTICS_URL=http://analytics:4106
-      - CORS_ALLOWED_ORIGINS=http://localhost:3000,http://localhost:3001
-      - CORS_ALLOW_CREDENTIALS=true
-      - POSTGRES_HOST=postgres
-      - POSTGRES_PORT=5432
-      - POSTGRES_USER=athlete
-      - POSTGRES_PASSWORD=athlete
-      - POSTGRES_DB=athlete
-      - REDIS_HOST=redis
-      - REDIS_PORT=6379
-      - NATS_HOST=nats
-      - NATS_PORT=4222
-  planning-engine:
-    build:
-      context: .
-      dockerfile: services/planning-engine/Dockerfile
-    # The command for development with hot-reloading
-    command: npm run dev
-    volumes:
-      # Mount your local code for hot-reloading
-      - ./services/planning-engine:/usr/src/app
-      # But, protect the container's node_modules from being overwritten
-      - /usr/src/app/node_modules
-    environment:
-      - NODE_ENV=development
-      - PORT=4102
-      - PLANNING_DATABASE_URL=postgresql://athlete:athlete@postgres:5432/athlete_planning
-      - REDIS_URL=redis://redis:6379
-      - OPENAI_API_KEY=${OPENAI_API_KEY}
-      - NATS_URL=nats://nats:4222
-      - POSTGRES_HOST=postgres
-      - POSTGRES_PORT=5432
-      - POSTGRES_USER=athlete
-      - POSTGRES_PASSWORD=athlete
-      - POSTGRES_DB=athlete
-      - REDIS_HOST=redis
-      - REDIS_PORT=6379
-      - NATS_HOST=nats
-      - NATS_PORT=4222
-    ports:
-      - "4102:4102"
-    depends_on:
-      postgres:
-        condition: service_healthy
-      nats:
-        condition: service_started
-      redis:
-        condition: service_started
-  profile-onboarding:
-    build:
-      context: .
-      dockerfile: services/profile-onboarding/Dockerfile
-    # The command for development with hot-reloading
-    command: npm run dev
-    volumes:
-      # Mount your local code for hot-reloading
-      - ./services/profile-onboarding:/usr/src/app
-      # But, protect the container's node_modules from being overwritten
-      - /usr/src/app/node_modules
-    environment:
-      - NODE_ENV=development
-      - PORT=4101
-      - PROFILE_DATABASE_URL=postgresql://athlete:athlete@postgres:5432/athlete_profile
-      - REDIS_URL=redis://redis:6379
-      - NATS_URL=nats://nats:4222
-      - POSTGRES_HOST=postgres
-      - POSTGRES_PORT=5432
-      - POSTGRES_USER=athlete
-      - POSTGRES_PASSWORD=athlete
-      - POSTGRES_DB=athlete
-      - REDIS_HOST=redis
-      - REDIS_PORT=6379
-      - NATS_HOST=nats
-      - NATS_PORT=4222
-    ports:
-      - "4101:4101"
-    depends_on:
-      postgres:
-        condition: service_healthy
-      nats:
-        condition: service_started
-      redis:
-        condition: service_started
+      - "4222:4222"
+      - "8222:8222"
   postgres:
     image: postgres:16-alpine
     environment:
@@ -138,284 +11,67 @@
       - POSTGRES_PASSWORD=athlete
       - POSTGRES_DB=athlete
     ports:
-      - "${POSTGRES_PORT:-5432}:5432"
+      - "55432:5432"
     volumes:
-      - ./scripts:/docker-entrypoint-initdb.d
-    healthcheck:
-      test: ["CMD-SHELL", "pg_isready -U athlete -d athlete"]
-      interval: 5s
-      timeout: 5s
-      retries: 5
-  nats:
-    image: nats:2.10-alpine
-    command: ["-js", "-m", "8222"]
-    ports:
-      - "${NATS_PORT:-4222}:4222"
-      - "8222:8222"
+      - pgdata:/var/lib/postgresql/data
+      - ./docker/db/init.sql:/docker-entrypoint-initdb.d/init.sql:ro
   redis:
     image: redis:7-alpine
     ports:
-      - "${REDIS_PORT:-6379}:6379"
-    healthcheck:
-      test: ["CMD", "redis-cli", "ping"]
-      interval: 10s
-      timeout: 5s
-      retries: 3
-      start_period: 10s
-  prometheus:
-    image: prom/prometheus:latest
-    ports:
-      - "${PROMETHEUS_PORT:-9090}:9090"
-    volumes:
-      - ./monitoring/prometheus.yml:/etc/prometheus/prometheus.yml
-    command:
-      - '--config.file=/etc/prometheus/prometheus.yml'
-      - '--storage.tsdb.path=/prometheus'
-      - '--web.console.libraries=/etc/prometheus/console_libraries'
-      - '--web.console.templates=/etc/prometheus/consoles'
-      - '--web.enable-lifecycle'
-  grafana:
-    image: grafana/grafana:latest
-    ports:
-      - "${GRAFANA_PORT:-3001}:3000"
-    environment:
-      - GF_SECURITY_ADMIN_PASSWORD=${GF_SECURITY_ADMIN_PASSWORD:-admin123}
-    volumes:
-      - ./monitoring/grafana/dashboards:/var/lib/grafana/dashboards
-      - ./monitoring/grafana/provisioning:/etc/grafana/provisioning
-  jaeger:
-    image: jaegertracing/all-in-one:latest
-    ports:
-      - "${JAEGER_PORT:-16686}:16686"
-      - "14268:14268"
-    environment:
-      - COLLECTOR_OTLP_ENABLED=true
-  exercises:
-    build:
-      context: .
-      dockerfile: services/exercises/Dockerfile
-    command: npm run dev
-    volumes:
-      - ./services/exercises:/usr/src/app
-      - /usr/src/app/node_modules
-    environment:
-      - NODE_ENV=development
-      - PORT=4103
-      - EXERCISES_DATABASE_URL=postgresql://athlete:athlete@postgres:5432/athlete_exercises
-      - REDIS_URL=redis://redis:6379
-      - NATS_URL=nats://nats:4222
-      - POSTGRES_HOST=postgres
-      - POSTGRES_PORT=5432
-      - POSTGRES_USER=athlete
-      - POSTGRES_PASSWORD=athlete
-      - POSTGRES_DB=athlete
-      - REDIS_HOST=redis
-      - REDIS_PORT=6379
-      - NATS_HOST=nats
-      - NATS_PORT=4222
-    ports:
-      - "4103:4103"
-    depends_on:
-      postgres:
-        condition: service_healthy
-      nats:
-        condition: service_started
-      redis:
-        condition: service_started
-  fatigue:
-    build:
-      context: .
-      dockerfile: services/fatigue/Dockerfile
-    command: npm run dev
-    volumes:
-      - ./services/fatigue:/usr/src/app
-      - /usr/src/app/node_modules
-    environment:
-      - NODE_ENV=development
-      - PORT=4104
-      - FATIGUE_DATABASE_URL=postgresql://athlete:athlete@postgres:5432/athlete_fatigue
-      - REDIS_URL=redis://redis:6379
-      - NATS_URL=nats://nats:4222
-      - POSTGRES_HOST=postgres
-      - POSTGRES_PORT=5432
-      - POSTGRES_USER=athlete
-      - POSTGRES_PASSWORD=athlete
-      - POSTGRES_DB=athlete
-      - REDIS_HOST=redis
-      - REDIS_PORT=6379
-      - NATS_HOST=nats
-      - NATS_PORT=4222
-    ports:
-      - "4104:4104"
-    depends_on:
-      postgres:
-        condition: service_healthy
-      nats:
-        condition: service_started
-      redis:
-        condition: service_started
-  workouts:
-    build:
-      context: .
-      dockerfile: services/workouts/Dockerfile
-    command: npm run dev
-    volumes:
-      - ./services/workouts:/usr/src/app
-      - /usr/src/app/node_modules
-    environment:
-      - NODE_ENV=development
-      - PORT=4105
-      - WORKOUTS_DATABASE_URL=postgresql://athlete:athlete@postgres:5432/athlete_workouts
-      - REDIS_URL=redis://redis:6379
-      - NATS_URL=nats://nats:4222
-      - POSTGRES_HOST=postgres
-      - POSTGRES_PORT=5432
-      - POSTGRES_USER=athlete
-      - POSTGRES_PASSWORD=athlete
-      - POSTGRES_DB=athlete
-      - REDIS_HOST=redis
-      - REDIS_PORT=6379
-      - NATS_HOST=nats
-      - NATS_PORT=4222
-    ports:
-      - "4105:4105"
-    depends_on:
-      postgres:
-        condition: service_healthy
-      nats:
-        condition: service_started
-      redis:
-        condition: service_started
+      - "6379:6379"
+
   ingest:
     build:
-<<<<<<< HEAD
       context: ..
       dockerfile: services/ingest-service/Dockerfile
     command: npm run dev
+    environment:
+      - NODE_ENV=development
+      - PORT=4101
+      - NATS_URL=nats://nats:4222
     volumes:
       - ./services/ingest-service:/usr/src/app
       - /usr/src/app/node_modules
-    environment:
-      - NODE_ENV=development
-      - PORT=4101
-=======
-      context: .
-      dockerfile: services/ingest/Dockerfile
-    command: npm run dev
-    volumes:
-      - ./services/ingest:/usr/src/app
-      - /usr/src/app/node_modules
-    environment:
-      - NODE_ENV=development
-      - PORT=4107
->>>>>>> c31dd115
-      - NATS_URL=nats://nats:4222
-      - POSTGRES_HOST=postgres
-      - POSTGRES_PORT=5432
-      - POSTGRES_USER=athlete
-      - POSTGRES_PASSWORD=athlete
-      - POSTGRES_DB=athlete
-      - NATS_HOST=nats
-      - NATS_PORT=4222
     ports:
-<<<<<<< HEAD
       - "4101:4101"
-=======
-      - "4107:4107"
->>>>>>> c31dd115
     depends_on:
-      nats:
-        condition: service_started
+      - nats
+
   normalize:
     build:
-<<<<<<< HEAD
       context: ..
       dockerfile: services/normalize-service/Dockerfile
     command: npm run dev
+    environment:
+      - NODE_ENV=development
+      - PORT=4102
+      - DATABASE_URL=postgresql://athlete:athlete@postgres:5432/athlete_normalize
+      - NATS_URL=nats://nats:4222
     volumes:
       - ./services/normalize-service:/usr/src/app
       - /usr/src/app/node_modules
-    environment:
-      - NODE_ENV=development
-      - PORT=4102
-=======
-      context: .
-      dockerfile: services/normalize/Dockerfile
-    command: npm run dev
-    volumes:
-      - ./services/normalize:/usr/src/app
-      - /usr/src/app/node_modules
-    environment:
-      - NODE_ENV=development
-      - PORT=4108
->>>>>>> c31dd115
-      - DATABASE_URL=postgresql://athlete:athlete@postgres:5432/athlete_normalize
-      - NATS_URL=nats://nats:4222
-      - POSTGRES_HOST=postgres
-      - POSTGRES_PORT=5432
-      - POSTGRES_USER=athlete
-      - POSTGRES_PASSWORD=athlete
-      - POSTGRES_DB=athlete
-      - NATS_HOST=nats
-      - NATS_PORT=4222
     ports:
-<<<<<<< HEAD
       - "4102:4102"
-=======
-      - "4108:4108"
->>>>>>> c31dd115
     depends_on:
-      postgres:
-        condition: service_healthy
-      nats:
-        condition: service_started
-<<<<<<< HEAD
+      - nats
+      - postgres
+
   insights-engine:
     build:
       context: ..
       dockerfile: services/insights-engine/Dockerfile
     command: npm run dev
+    environment:
+      - NODE_ENV=development
+      - PORT=4103
+      - DATABASE_URL=postgresql://athlete:athlete@postgres:5432/athlete_insights
     volumes:
       - ./services/insights-engine:/usr/src/app
       - /usr/src/app/node_modules
-    environment:
-      - NODE_ENV=development
-      - PORT=4103
-=======
-  insights:
-    build:
-      context: .
-      dockerfile: services/insights/Dockerfile
-    command: npm run dev
-    volumes:
-      - ./services/insights:/usr/src/app
-      - /usr/src/app/node_modules
-    environment:
-      - NODE_ENV=development
-      - PORT=4109
->>>>>>> c31dd115
-      - DATABASE_URL=postgresql://athlete:athlete@postgres:5432/athlete_insights
-      - NATS_URL=nats://nats:4222
-      - POSTGRES_HOST=postgres
-      - POSTGRES_PORT=5432
-      - POSTGRES_USER=athlete
-      - POSTGRES_PASSWORD=athlete
-      - POSTGRES_DB=athlete
-      - NATS_HOST=nats
-      - NATS_PORT=4222
     ports:
-<<<<<<< HEAD
       - "4103:4103"
-=======
-      - "4109:4109"
->>>>>>> c31dd115
     depends_on:
-      postgres:
-        condition: service_healthy
-      nats:
-<<<<<<< HEAD
-        condition: service_started
-      normalize:
-=======
->>>>>>> c31dd115
-        condition: service_started+      - postgres
+
+volumes:
+  pgdata: