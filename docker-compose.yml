name: athlete-ally

services:
  postgres:
    image: postgres:16-alpine
    container_name: athlete-ally-postgres
    environment:
      POSTGRES_USER: ${POSTGRES_USER:-athlete}
      POSTGRES_PASSWORD: ${POSTGRES_PASSWORD:-athlete}
      POSTGRES_DB: ${POSTGRES_DB:-athlete}
    ports:
      - "${POSTGRES_HOST_PORT:-55432}:5432"
    volumes:
      - pgdata:/var/lib/postgresql/data
      - ./docker/db/init.sql:/docker-entrypoint-initdb.d/init.sql:ro
    healthcheck:
      test: ["CMD-SHELL", "pg_isready -U $$POSTGRES_USER -d $$POSTGRES_DB -h localhost"]
      interval: 5s
      timeout: 5s
      retries: 10

  nats:
    image: nats:2.10-alpine
    healthcheck:
      test: ["CMD-SHELL", "wget -q -O - http://localhost:8222/varz > /dev/null 2>&1 || exit 1"]
      interval: 5s
      timeout: 5s
      retries: 30
    container_name: athlete-ally-nats
    command: ["-js", "-m", "8222"]
    ports:
      - "4222:4222"
      - "8222:8222"
  ingest-service:
    build:
      context: .
      dockerfile: services/ingest-service/Dockerfile
    command: npm run dev
    environment:
      NODE_ENV: development
      PORT: 4101
      NATS_URL: nats://nats:4222
      OURA_WEBHOOK_SECRET: ${OURA_WEBHOOK_SECRET:-}
      OURA_IDEMPOTENCY_TTL_SECONDS: ${OURA_IDEMPOTENCY_TTL_SECONDS:-600}
<<<<<<< HEAD
=======
      # Telemetry runtime configuration (default off for traces)
      TELEMETRY_ENABLED: ${TELEMETRY_ENABLED:-false}
      OTEL_TRACES_EXPORTER: ${OTEL_TRACES_EXPORTER:-none}
      OTEL_METRICS_EXPORTER: ${OTEL_METRICS_EXPORTER:-prometheus}
      OTEL_EXPORTER_OTLP_ENDPOINT: ${OTEL_EXPORTER_OTLP_ENDPOINT:-http://otel-collector:4318}
>>>>>>> 63a18887
    ports:
      - "4101:4101"
    volumes:
      - ./services/ingest-service:/usr/src/app
      - /usr/src/app/node_modules
    depends_on:
      nats:
        condition: service_healthy
    healthcheck:
      test: ["CMD", "node", "-e", "http=require('http');http.get('http://localhost:4101/health',r=>process.exit(r.statusCode===200?0:1)).on('error',()=>process.exit(1))"]
      interval: 5s
      timeout: 5s
      retries: 20
  normalize-service:
    build:
      context: .
      dockerfile: services/normalize-service/Dockerfile
    command: npm run dev
    environment:
      NODE_ENV: development
      PORT: 4102
      NATS_URL: nats://nats:4222
      DATABASE_URL: postgresql://${POSTGRES_USER:-athlete}:${POSTGRES_PASSWORD:-athlete}@postgres:5432/athlete_normalize
      NORMALIZE_DURABLE_NAME: ${NORMALIZE_DURABLE_NAME:-normalize-oura}
      NORMALIZE_OURA_MAX_DELIVER: ${NORMALIZE_OURA_MAX_DELIVER:-5}
      NORMALIZE_DLQ_SUBJECT: ${NORMALIZE_DLQ_SUBJECT:-dlq.vendor.oura.webhook}
      # Telemetry runtime configuration (default off for traces)
      TELEMETRY_ENABLED: ${TELEMETRY_ENABLED:-false}
      OTEL_TRACES_EXPORTER: ${OTEL_TRACES_EXPORTER:-none}
      OTEL_METRICS_EXPORTER: ${OTEL_METRICS_EXPORTER:-prometheus}
      OTEL_EXPORTER_OTLP_ENDPOINT: ${OTEL_EXPORTER_OTLP_ENDPOINT:-http://otel-collector:4318}
      NORMALIZE_OURA_ACK_WAIT_MS: ${NORMALIZE_OURA_ACK_WAIT_MS:-15000}
      NORMALIZE_OURA_BACKOFF_MS: ${NORMALIZE_OURA_BACKOFF_MS:-250,1000,5000}
      TELEMETRY_ENABLED: ${TELEMETRY_ENABLED:-true}
      PROMETHEUS_PORT: ${PROMETHEUS_PORT:-9464}
    ports:
      - "4102:4102"
    volumes:
      - ./services/normalize-service:/usr/src/app
      - /usr/src/app/node_modules
    depends_on:
      postgres:
        condition: service_healthy
      nats:
        condition: service_healthy
    healthcheck:
      test: ["CMD", "node", "-e", "http=require('http');http.get('http://localhost:4102/health',r=>process.exit(r.statusCode===200?0:1)).on('error',()=>process.exit(1))"]
      interval: 5s
      timeout: 5s
      retries: 30

  insights-engine:
    build:
      context: .
      dockerfile: services/insights-engine/Dockerfile
    command: npm run dev
    environment:
      NODE_ENV: development
      PORT: 4103
      DATABASE_URL: postgresql://${POSTGRES_USER:-athlete}:${POSTGRES_PASSWORD:-athlete}@postgres:5432/athlete_insights
    ports:
      - "4103:4103"
    volumes:
      - ./services/insights-engine:/usr/src/app
      - /usr/src/app/node_modules
    depends_on:
      postgres:
        condition: service_healthy
    healthcheck:
      test: ["CMD", "node", "-e", "http=require('http');http.get('http://localhost:4103/health',r=>process.exit(r.statusCode===200?0:1)).on('error',()=>process.exit(1))"]
      interval: 5s
      timeout: 5s
      retries: 20

  # Optional: planning engine and redis under profile `planning`
  planning-engine:
    profiles: ["planning"]
    build:
      context: .
      dockerfile: services/planning-engine/Dockerfile
    command: npm run dev
    environment:
      NODE_ENV: development
      PORT: 4104
      PLANNING_DATABASE_URL: postgresql://${POSTGRES_USER:-athlete}:${POSTGRES_PASSWORD:-athlete}@postgres:5432/athlete_planning
      NATS_URL: nats://nats:4222
    ports:
      - "4104:4104"
    volumes:
      - ./services/planning-engine:/usr/src/app
      - /usr/src/app/node_modules
    depends_on:
      postgres:
        condition: service_healthy
      nats:
        condition: service_healthy

  redis:
    profiles: ["planning"]
    image: redis:7-alpine
    ports:
      - "6379:6379"

  # Observability (opt-in) under profile `obs`
  otel-collector:
    profiles: ["obs"]
    image: otel/opentelemetry-collector:0.98.0
    command: ["--config=/etc/otelcol/config.yaml"]
    volumes:
      - ./observability/otel-collector.yaml:/etc/otelcol/config.yaml:ro
    ports:
      - "4318:4318" # OTLP HTTP

  prometheus:
    profiles: ["obs"]
    image: prom/prometheus:v2.54.1
    volumes:
      - ./observability/prometheus.yml:/etc/prometheus/prometheus.yml:ro
    ports:
      - "9090:9090"

  jaeger:
    profiles: ["obs"]
    image: jaegertracing/all-in-one:1.58
    environment:
      - COLLECTOR_OTLP_ENABLED=true
    ports:
      - "16686:16686" # UI
      - "4317:4317"   # OTLP gRPC
      - "4318:4318"   # OTLP HTTP

  grafana:
    profiles: ["obs"]
    image: grafana/grafana:11.2.0
    ports:
      - "3001:3000"
    environment:
      - GF_SECURITY_ADMIN_PASSWORD=admin
    depends_on:
      - prometheus

volumes:
  pgdata:<|MERGE_RESOLUTION|>--- conflicted
+++ resolved
@@ -39,17 +39,14 @@
     environment:
       NODE_ENV: development
       PORT: 4101
-      NATS_URL: nats://nats:4222
-      OURA_WEBHOOK_SECRET: ${OURA_WEBHOOK_SECRET:-}
-      OURA_IDEMPOTENCY_TTL_SECONDS: ${OURA_IDEMPOTENCY_TTL_SECONDS:-600}
-<<<<<<< HEAD
-=======
-      # Telemetry runtime configuration (default off for traces)
-      TELEMETRY_ENABLED: ${TELEMETRY_ENABLED:-false}
-      OTEL_TRACES_EXPORTER: ${OTEL_TRACES_EXPORTER:-none}
-      OTEL_METRICS_EXPORTER: ${OTEL_METRICS_EXPORTER:-prometheus}
-      OTEL_EXPORTER_OTLP_ENDPOINT: ${OTEL_EXPORTER_OTLP_ENDPOINT:-http://otel-collector:4318}
->>>>>>> 63a18887
+        NATS_URL: nats://nats:4222
+        OURA_WEBHOOK_SECRET: ${OURA_WEBHOOK_SECRET:-}
+        OURA_IDEMPOTENCY_TTL_SECONDS: ${OURA_IDEMPOTENCY_TTL_SECONDS:-600}
+        # Telemetry runtime configuration (default off for traces)
+        TELEMETRY_ENABLED: ${TELEMETRY_ENABLED:-false}
+        OTEL_TRACES_EXPORTER: ${OTEL_TRACES_EXPORTER:-none}
+        OTEL_METRICS_EXPORTER: ${OTEL_METRICS_EXPORTER:-prometheus}
+        OTEL_EXPORTER_OTLP_ENDPOINT: ${OTEL_EXPORTER_OTLP_ENDPOINT:-http://otel-collector:4318}
     ports:
       - "4101:4101"
     volumes:
