# Phase 2 ?????? (Windows PowerShell)
# ???????????

param(
    [switch]$SkipTests,
    [switch]$SkipBuild,
    [switch]$Help
)

if ($Help) {
    Write-Host "Phase 2 ??????" -ForegroundColor Green
    Write-Host "??: .\deploy-production.ps1 [-SkipTests] [-SkipBuild] [-Help]" -ForegroundColor Yellow
    Write-Host ""
    Write-Host "??:" -ForegroundColor Cyan
    Write-Host "  -SkipTests    ??????" -ForegroundColor White
    Write-Host "  -SkipBuild    ??Docker??" -ForegroundColor White
    Write-Host "  -Help         ???????" -ForegroundColor White
    exit 0
}

# ??????
$ErrorActionPreference = "Stop"

# ????
$Red = "Red"
$Green = "Green"
$Yellow = "Yellow"
$Blue = "Blue"
$Cyan = "Cyan"

# ????
function Write-Info {
    param([string]$Message)
    Write-Host "[INFO] $Message" -ForegroundColor $Blue
}

function Write-Success {
    param([string]$Message)
    Write-Host "[SUCCESS] $Message" -ForegroundColor $Green
}

function Write-Warning {
    param([string]$Message)
    Write-Host "[WARNING] $Message" -ForegroundColor $Yellow
}

function Write-Error {
    param([string]$Message)
    Write-Host "[ERROR] $Message" -ForegroundColor $Red
}

# ??Docker????
function Test-Docker {
    Write-Info "??Docker??..."
    try {
        docker info | Out-Null
        Write-Success "Docker????"
    }
    catch {
        Write-Error "Docker???????Docker Desktop"
        exit 1
    }
}

# ????????
function Test-Ports {
    Write-Info "???????..."
    
    # ??????3000
    $port3000 = Get-NetTCPConnection -LocalPort 3000 -ErrorAction SilentlyContinue
    if ($port3000) {
        Write-Warning "??3000?????????????..."
        try {
            docker stop frontend 2>$null
            docker rm frontend 2>$null
        }
        catch {
            Write-Warning "????????????????"
        }
    }
    
    # ??????4102
    $port4102 = Get-NetTCPConnection -LocalPort 4102 -ErrorAction SilentlyContinue
    if ($port4102) {
        Write-Warning "??4102?????????????..."
        try {
            docker stop planning-engine 2>$null
            docker rm planning-engine 2>$null
        }
        catch {
            Write-Warning "????????????????"
        }
    }
    
    Write-Success "??????"
}

# ??????
function Build-Frontend {
    if ($SkipBuild) {
        Write-Info "??Docker??..."
        return
    }
    
    Write-Info "????Docker??..."
    try {
<<<<<<< HEAD
        docker build -t athlete-ally/frontend:latest -f Dockerfile .
        Write-Success "前端镜像构建成功"
=======
        docker build -t athlete-ally/frontend:latest -f Dockerfile.production .
        Write-Success "????????"
>>>>>>> c310d5c7
    }
    catch {
        Write-Error "????????: $_"
        exit 1
    }
}

# ??????
function Start-Frontend {
    Write-Info "??????..."
    try {
        docker run -d -p 3000:3000 --name frontend --restart unless-stopped athlete-ally/frontend:latest
        Write-Success "????????"
    }
    catch {
        Write-Error "????????: $_"
        exit 1
    }
}

# ??????
function Start-Backend {
    Write-Info "??????..."
    try {
        docker run -d -p 4102:4102 --name planning-engine --restart unless-stopped athlete-ally/planning-engine:simple
        Write-Success "????????"
    }
    catch {
        Write-Warning "?????????????..."
    }
}

# ??????
function Start-Monitoring {
    Write-Info "??????..."
    try {
        docker compose -f docker-compose/preview.yml up -d prometheus grafana postgres redis nats
<<<<<<< HEAD
        Write-Success "监控服务启动成功"
=======
        Write-Success "????????"
>>>>>>> c310d5c7
    }
    catch {
        Write-Warning "?????????????..."
    }
}

# ????
function Test-Health {
    Write-Info "??????..."
    
    # ??????
    Start-Sleep -Seconds 10
    
    # ??????
    try {
        $response = Invoke-WebRequest -Uri "http://localhost:3000/api/health" -TimeoutSec 5
        if ($response.StatusCode -eq 200) {
            Write-Success "??????????"
        }
    }
    catch {
        Write-Error "??????????: $_"
        return $false
    }
    
    # ??????
    try {
        $response = Invoke-WebRequest -Uri "http://localhost:4102/health" -TimeoutSec 5
        if ($response.StatusCode -eq 200) {
            Write-Success "??????????"
        }
    }
    catch {
        Write-Error "??????????: $_"
        return $false
    }
    
    # ??????
    try {
        $response = Invoke-WebRequest -Uri "http://localhost:9090/-/healthy" -TimeoutSec 5
        if ($response.StatusCode -eq 200) {
            Write-Success "??????????"
        }
    }
    catch {
        Write-Warning "???????????????????"
    }
    
    return $true
}

# ??????
function Show-Status {
    Write-Info "??????..."
    
    Write-Host ""
    Write-Host "?? ????:" -ForegroundColor $Cyan
    Write-Host "==================" -ForegroundColor $Cyan
    docker ps --format "table {{.Names}}\t{{.Status}}\t{{.Ports}}"
    
    Write-Host ""
    Write-Host "?? ????:" -ForegroundColor $Cyan
    Write-Host "==================" -ForegroundColor $Cyan
    Write-Host "????: http://localhost:3000" -ForegroundColor $Green
    Write-Host "??API: http://localhost:4102" -ForegroundColor $Green
    Write-Host "API??: http://localhost:4102/docs" -ForegroundColor $Green
    Write-Host "????: http://localhost:9090" -ForegroundColor $Green
    Write-Host "Grafana: http://localhost:3001" -ForegroundColor $Green
    
    Write-Host ""
    Write-Host "?? ????:" -ForegroundColor $Cyan
    Write-Host "==================" -ForegroundColor $Cyan
    Write-Host "????: docker logs frontend" -ForegroundColor $Yellow
    Write-Host "????: docker stop frontend planning-engine" -ForegroundColor $Yellow
    Write-Host "????: docker restart frontend planning-engine" -ForegroundColor $Yellow
    Write-Host "????: docker ps" -ForegroundColor $Yellow
}

# ????
function Invoke-Tests {
    if ($SkipTests) {
        Write-Info "??????..."
        return
    }
    
    Write-Info "????????..."
    
    try {
        npm run test:api
        Write-Success "API????"
    }
    catch {
        Write-Warning "API??????????????"
    }
    
    try {
        npm run test:frontend
        Write-Success "??????"
    }
    catch {
        Write-Warning "????????????????"
    }
}

# ???
function Main {
    Write-Host "?? Phase 2 ??????" -ForegroundColor $Green
    Write-Host "========================" -ForegroundColor $Green
    
    Test-Docker
    Test-Ports
    Build-Frontend
    Start-Frontend
    Start-Backend
    Start-Monitoring
    
    if (Test-Health) {
        Write-Success "??????????"
    }
    else {
        Write-Warning "????????????????"
    }
    
    Invoke-Tests
    Show-Status
    
    Write-Host ""
    Write-Success "?? Phase 2 ???????"
    Write-Host ""
    Write-Host "?????????????" -ForegroundColor $Green
    Write-Host "??????????????????" -ForegroundColor $Yellow
}

# ?????
Main









<|MERGE_RESOLUTION|>--- conflicted
+++ resolved
@@ -1,299 +1,290 @@
-# Phase 2 ?????? (Windows PowerShell)
-# ???????????
-
-param(
-    [switch]$SkipTests,
-    [switch]$SkipBuild,
-    [switch]$Help
-)
-
-if ($Help) {
-    Write-Host "Phase 2 ??????" -ForegroundColor Green
-    Write-Host "??: .\deploy-production.ps1 [-SkipTests] [-SkipBuild] [-Help]" -ForegroundColor Yellow
-    Write-Host ""
-    Write-Host "??:" -ForegroundColor Cyan
-    Write-Host "  -SkipTests    ??????" -ForegroundColor White
-    Write-Host "  -SkipBuild    ??Docker??" -ForegroundColor White
-    Write-Host "  -Help         ???????" -ForegroundColor White
-    exit 0
-}
-
-# ??????
-$ErrorActionPreference = "Stop"
-
-# ????
-$Red = "Red"
-$Green = "Green"
-$Yellow = "Yellow"
-$Blue = "Blue"
-$Cyan = "Cyan"
-
-# ????
-function Write-Info {
-    param([string]$Message)
-    Write-Host "[INFO] $Message" -ForegroundColor $Blue
-}
-
-function Write-Success {
-    param([string]$Message)
-    Write-Host "[SUCCESS] $Message" -ForegroundColor $Green
-}
-
-function Write-Warning {
-    param([string]$Message)
-    Write-Host "[WARNING] $Message" -ForegroundColor $Yellow
-}
-
-function Write-Error {
-    param([string]$Message)
-    Write-Host "[ERROR] $Message" -ForegroundColor $Red
-}
-
-# ??Docker????
-function Test-Docker {
-    Write-Info "??Docker??..."
-    try {
-        docker info | Out-Null
-        Write-Success "Docker????"
-    }
-    catch {
-        Write-Error "Docker???????Docker Desktop"
-        exit 1
-    }
-}
-
-# ????????
-function Test-Ports {
-    Write-Info "???????..."
-    
-    # ??????3000
-    $port3000 = Get-NetTCPConnection -LocalPort 3000 -ErrorAction SilentlyContinue
-    if ($port3000) {
-        Write-Warning "??3000?????????????..."
-        try {
-            docker stop frontend 2>$null
-            docker rm frontend 2>$null
-        }
-        catch {
-            Write-Warning "????????????????"
-        }
-    }
-    
-    # ??????4102
-    $port4102 = Get-NetTCPConnection -LocalPort 4102 -ErrorAction SilentlyContinue
-    if ($port4102) {
-        Write-Warning "??4102?????????????..."
-        try {
-            docker stop planning-engine 2>$null
-            docker rm planning-engine 2>$null
-        }
-        catch {
-            Write-Warning "????????????????"
-        }
-    }
-    
-    Write-Success "??????"
-}
-
-# ??????
-function Build-Frontend {
-    if ($SkipBuild) {
-        Write-Info "??Docker??..."
-        return
-    }
-    
-    Write-Info "????Docker??..."
-    try {
-<<<<<<< HEAD
-        docker build -t athlete-ally/frontend:latest -f Dockerfile .
-        Write-Success "前端镜像构建成功"
-=======
-        docker build -t athlete-ally/frontend:latest -f Dockerfile.production .
-        Write-Success "????????"
->>>>>>> c310d5c7
-    }
-    catch {
-        Write-Error "????????: $_"
-        exit 1
-    }
-}
-
-# ??????
-function Start-Frontend {
-    Write-Info "??????..."
-    try {
-        docker run -d -p 3000:3000 --name frontend --restart unless-stopped athlete-ally/frontend:latest
-        Write-Success "????????"
-    }
-    catch {
-        Write-Error "????????: $_"
-        exit 1
-    }
-}
-
-# ??????
-function Start-Backend {
-    Write-Info "??????..."
-    try {
-        docker run -d -p 4102:4102 --name planning-engine --restart unless-stopped athlete-ally/planning-engine:simple
-        Write-Success "????????"
-    }
-    catch {
-        Write-Warning "?????????????..."
-    }
-}
-
-# ??????
-function Start-Monitoring {
-    Write-Info "??????..."
-    try {
-        docker compose -f docker-compose/preview.yml up -d prometheus grafana postgres redis nats
-<<<<<<< HEAD
-        Write-Success "监控服务启动成功"
-=======
-        Write-Success "????????"
->>>>>>> c310d5c7
-    }
-    catch {
-        Write-Warning "?????????????..."
-    }
-}
-
-# ????
-function Test-Health {
-    Write-Info "??????..."
-    
-    # ??????
-    Start-Sleep -Seconds 10
-    
-    # ??????
-    try {
-        $response = Invoke-WebRequest -Uri "http://localhost:3000/api/health" -TimeoutSec 5
-        if ($response.StatusCode -eq 200) {
-            Write-Success "??????????"
-        }
-    }
-    catch {
-        Write-Error "??????????: $_"
-        return $false
-    }
-    
-    # ??????
-    try {
-        $response = Invoke-WebRequest -Uri "http://localhost:4102/health" -TimeoutSec 5
-        if ($response.StatusCode -eq 200) {
-            Write-Success "??????????"
-        }
-    }
-    catch {
-        Write-Error "??????????: $_"
-        return $false
-    }
-    
-    # ??????
-    try {
-        $response = Invoke-WebRequest -Uri "http://localhost:9090/-/healthy" -TimeoutSec 5
-        if ($response.StatusCode -eq 200) {
-            Write-Success "??????????"
-        }
-    }
-    catch {
-        Write-Warning "???????????????????"
-    }
-    
-    return $true
-}
-
-# ??????
-function Show-Status {
-    Write-Info "??????..."
-    
-    Write-Host ""
-    Write-Host "?? ????:" -ForegroundColor $Cyan
-    Write-Host "==================" -ForegroundColor $Cyan
-    docker ps --format "table {{.Names}}\t{{.Status}}\t{{.Ports}}"
-    
-    Write-Host ""
-    Write-Host "?? ????:" -ForegroundColor $Cyan
-    Write-Host "==================" -ForegroundColor $Cyan
-    Write-Host "????: http://localhost:3000" -ForegroundColor $Green
-    Write-Host "??API: http://localhost:4102" -ForegroundColor $Green
-    Write-Host "API??: http://localhost:4102/docs" -ForegroundColor $Green
-    Write-Host "????: http://localhost:9090" -ForegroundColor $Green
-    Write-Host "Grafana: http://localhost:3001" -ForegroundColor $Green
-    
-    Write-Host ""
-    Write-Host "?? ????:" -ForegroundColor $Cyan
-    Write-Host "==================" -ForegroundColor $Cyan
-    Write-Host "????: docker logs frontend" -ForegroundColor $Yellow
-    Write-Host "????: docker stop frontend planning-engine" -ForegroundColor $Yellow
-    Write-Host "????: docker restart frontend planning-engine" -ForegroundColor $Yellow
-    Write-Host "????: docker ps" -ForegroundColor $Yellow
-}
-
-# ????
-function Invoke-Tests {
-    if ($SkipTests) {
-        Write-Info "??????..."
-        return
-    }
-    
-    Write-Info "????????..."
-    
-    try {
-        npm run test:api
-        Write-Success "API????"
-    }
-    catch {
-        Write-Warning "API??????????????"
-    }
-    
-    try {
-        npm run test:frontend
-        Write-Success "??????"
-    }
-    catch {
-        Write-Warning "????????????????"
-    }
-}
-
-# ???
-function Main {
-    Write-Host "?? Phase 2 ??????" -ForegroundColor $Green
-    Write-Host "========================" -ForegroundColor $Green
-    
-    Test-Docker
-    Test-Ports
-    Build-Frontend
-    Start-Frontend
-    Start-Backend
-    Start-Monitoring
-    
-    if (Test-Health) {
-        Write-Success "??????????"
-    }
-    else {
-        Write-Warning "????????????????"
-    }
-    
-    Invoke-Tests
-    Show-Status
-    
-    Write-Host ""
-    Write-Success "?? Phase 2 ???????"
-    Write-Host ""
-    Write-Host "?????????????" -ForegroundColor $Green
-    Write-Host "??????????????????" -ForegroundColor $Yellow
-}
-
-# ?????
-Main
-
-
-
-
-
-
-
-
-
+# Phase 2 ?????? (Windows PowerShell)
+# ???????????
+
+param(
+    [switch]$SkipTests,
+    [switch]$SkipBuild,
+    [switch]$Help
+)
+
+if ($Help) {
+    Write-Host "Phase 2 ??????" -ForegroundColor Green
+    Write-Host "??: .\deploy-production.ps1 [-SkipTests] [-SkipBuild] [-Help]" -ForegroundColor Yellow
+    Write-Host ""
+    Write-Host "??:" -ForegroundColor Cyan
+    Write-Host "  -SkipTests    ??????" -ForegroundColor White
+    Write-Host "  -SkipBuild    ??Docker??" -ForegroundColor White
+    Write-Host "  -Help         ???????" -ForegroundColor White
+    exit 0
+}
+
+# ??????
+$ErrorActionPreference = "Stop"
+
+# ????
+$Red = "Red"
+$Green = "Green"
+$Yellow = "Yellow"
+$Blue = "Blue"
+$Cyan = "Cyan"
+
+# ????
+function Write-Info {
+    param([string]$Message)
+    Write-Host "[INFO] $Message" -ForegroundColor $Blue
+}
+
+function Write-Success {
+    param([string]$Message)
+    Write-Host "[SUCCESS] $Message" -ForegroundColor $Green
+}
+
+function Write-Warning {
+    param([string]$Message)
+    Write-Host "[WARNING] $Message" -ForegroundColor $Yellow
+}
+
+function Write-Error {
+    param([string]$Message)
+    Write-Host "[ERROR] $Message" -ForegroundColor $Red
+}
+
+# ??Docker????
+function Test-Docker {
+    Write-Info "??Docker??..."
+    try {
+        docker info | Out-Null
+        Write-Success "Docker????"
+    }
+    catch {
+        Write-Error "Docker???????Docker Desktop"
+        exit 1
+    }
+}
+
+# ????????
+function Test-Ports {
+    Write-Info "???????..."
+    
+    # ??????3000
+    $port3000 = Get-NetTCPConnection -LocalPort 3000 -ErrorAction SilentlyContinue
+    if ($port3000) {
+        Write-Warning "??3000?????????????..."
+        try {
+            docker stop frontend 2>$null
+            docker rm frontend 2>$null
+        }
+        catch {
+            Write-Warning "????????????????"
+        }
+    }
+    
+    # ??????4102
+    $port4102 = Get-NetTCPConnection -LocalPort 4102 -ErrorAction SilentlyContinue
+    if ($port4102) {
+        Write-Warning "??4102?????????????..."
+        try {
+            docker stop planning-engine 2>$null
+            docker rm planning-engine 2>$null
+        }
+        catch {
+            Write-Warning "????????????????"
+        }
+    }
+    
+    Write-Success "??????"
+}
+
+# ??????
+function Build-Frontend {
+    if ($SkipBuild) {
+        Write-Info "??Docker??..."
+        return
+    }
+    
+    Write-Info "????Docker??..."
+    try {
+        docker build -t athlete-ally/frontend:latest -f Dockerfile.production .
+        Write-Success "????????"
+    }
+    catch {
+        Write-Error "????????: $_"
+        exit 1
+    }
+}
+
+# ??????
+function Start-Frontend {
+    Write-Info "??????..."
+    try {
+        docker run -d -p 3000:3000 --name frontend --restart unless-stopped athlete-ally/frontend:latest
+        Write-Success "????????"
+    }
+    catch {
+        Write-Error "????????: $_"
+        exit 1
+    }
+}
+
+# ??????
+function Start-Backend {
+    Write-Info "??????..."
+    try {
+        docker run -d -p 4102:4102 --name planning-engine --restart unless-stopped athlete-ally/planning-engine:simple
+        Write-Success "????????"
+    }
+    catch {
+        Write-Warning "?????????????..."
+    }
+}
+
+# ??????
+function Start-Monitoring {
+    Write-Info "??????..."
+    try {
+        docker compose -f docker-compose/preview.yml up -d prometheus grafana postgres redis nats
+        Write-Success "????????"
+    }
+    catch {
+        Write-Warning "?????????????..."
+    }
+}
+
+# ????
+function Test-Health {
+    Write-Info "??????..."
+    
+    # ??????
+    Start-Sleep -Seconds 10
+    
+    # ??????
+    try {
+        $response = Invoke-WebRequest -Uri "http://localhost:3000/api/health" -TimeoutSec 5
+        if ($response.StatusCode -eq 200) {
+            Write-Success "??????????"
+        }
+    }
+    catch {
+        Write-Error "??????????: $_"
+        return $false
+    }
+    
+    # ??????
+    try {
+        $response = Invoke-WebRequest -Uri "http://localhost:4102/health" -TimeoutSec 5
+        if ($response.StatusCode -eq 200) {
+            Write-Success "??????????"
+        }
+    }
+    catch {
+        Write-Error "??????????: $_"
+        return $false
+    }
+    
+    # ??????
+    try {
+        $response = Invoke-WebRequest -Uri "http://localhost:9090/-/healthy" -TimeoutSec 5
+        if ($response.StatusCode -eq 200) {
+            Write-Success "??????????"
+        }
+    }
+    catch {
+        Write-Warning "???????????????????"
+    }
+    
+    return $true
+}
+
+# ??????
+function Show-Status {
+    Write-Info "??????..."
+    
+    Write-Host ""
+    Write-Host "?? ????:" -ForegroundColor $Cyan
+    Write-Host "==================" -ForegroundColor $Cyan
+    docker ps --format "table {{.Names}}\t{{.Status}}\t{{.Ports}}"
+    
+    Write-Host ""
+    Write-Host "?? ????:" -ForegroundColor $Cyan
+    Write-Host "==================" -ForegroundColor $Cyan
+    Write-Host "????: http://localhost:3000" -ForegroundColor $Green
+    Write-Host "??API: http://localhost:4102" -ForegroundColor $Green
+    Write-Host "API??: http://localhost:4102/docs" -ForegroundColor $Green
+    Write-Host "????: http://localhost:9090" -ForegroundColor $Green
+    Write-Host "Grafana: http://localhost:3001" -ForegroundColor $Green
+    
+    Write-Host ""
+    Write-Host "?? ????:" -ForegroundColor $Cyan
+    Write-Host "==================" -ForegroundColor $Cyan
+    Write-Host "????: docker logs frontend" -ForegroundColor $Yellow
+    Write-Host "????: docker stop frontend planning-engine" -ForegroundColor $Yellow
+    Write-Host "????: docker restart frontend planning-engine" -ForegroundColor $Yellow
+    Write-Host "????: docker ps" -ForegroundColor $Yellow
+}
+
+# ????
+function Invoke-Tests {
+    if ($SkipTests) {
+        Write-Info "??????..."
+        return
+    }
+    
+    Write-Info "????????..."
+    
+    try {
+        npm run test:api
+        Write-Success "API????"
+    }
+    catch {
+        Write-Warning "API??????????????"
+    }
+    
+    try {
+        npm run test:frontend
+        Write-Success "??????"
+    }
+    catch {
+        Write-Warning "????????????????"
+    }
+}
+
+# ???
+function Main {
+    Write-Host "?? Phase 2 ??????" -ForegroundColor $Green
+    Write-Host "========================" -ForegroundColor $Green
+    
+    Test-Docker
+    Test-Ports
+    Build-Frontend
+    Start-Frontend
+    Start-Backend
+    Start-Monitoring
+    
+    if (Test-Health) {
+        Write-Success "??????????"
+    }
+    else {
+        Write-Warning "????????????????"
+    }
+    
+    Invoke-Tests
+    Show-Status
+    
+    Write-Host ""
+    Write-Success "?? Phase 2 ???????"
+    Write-Host ""
+    Write-Host "?????????????" -ForegroundColor $Green
+    Write-Host "??????????????????" -ForegroundColor $Yellow
+}
+
+# ?????
+Main
+
+
+
+
+
+
+
+
+