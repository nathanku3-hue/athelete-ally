--- conflicted
+++ resolved
@@ -1,11 +1,7 @@
 {
   "compilerOptions": {
     "target": "ES2022",
-<<<<<<< HEAD
-    "module": "NodeNext",
-=======
     "module": "ESNext",
->>>>>>> efb7bc05
     "moduleResolution": "NodeNext",
     "resolveJsonModule": true,
     "esModuleInterop": true,
