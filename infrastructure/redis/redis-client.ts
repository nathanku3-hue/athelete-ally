--- conflicted
+++ resolved
@@ -242,23 +242,11 @@
 
   // 扫描操作
   async scan(cursor: number, pattern?: string, count?: number): Promise<[string, string[]]> {
-<<<<<<< HEAD
-    if (pattern && count) {
-      return await this.client.scan(cursor, 'MATCH', pattern, 'COUNT', count);
-    } else if (pattern) {
-      return await this.client.scan(cursor, 'MATCH', pattern);
-    } else if (count) {
-      return await this.client.scan(cursor, 'COUNT', count);
-    } else {
-      return await this.client.scan(cursor);
-    }
-=======
     const args: (string | number)[] = [];
     if (pattern) args.push('MATCH', pattern);
     if (count) args.push('COUNT', count);
     
     return await this.client.scan(cursor, ...args as any);
->>>>>>> c9b75a95
   }
 
   // 关闭连接
