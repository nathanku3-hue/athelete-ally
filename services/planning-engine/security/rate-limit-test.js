--- conflicted
+++ resolved
@@ -121,11 +121,7 @@
     console.log('   🕐 总耗时: ' + (result.totalTime / 1000).toFixed(2) + 's');
   }
   
-<<<<<<< HEAD
-  console.log('\\n📊 速率限制测试结果:');
-=======
   console.log('\n📊 速率限制测试结果:');
->>>>>>> c9b75a95
   console.log('='.repeat(50));
   
   const totalTests = results.length;
@@ -135,19 +131,11 @@
   console.log('❌ 需要修复: ' + (totalTests - workingTests) + '/' + totalTests);
   
   if (workingTests === totalTests) {
-<<<<<<< HEAD
-    console.log('\\n🎉 速率限制配置正常！');
-    console.log('✅ 所有测试通过');
-    console.log('✅ 速率限制工作正常');
-  } else {
-    console.log('\\n⚠️  速率限制需要修复');
-=======
     console.log('\n🎉 速率限制配置正常！');
     console.log('✅ 所有测试通过');
     console.log('✅ 速率限制工作正常');
   } else {
     console.log('\n⚠️  速率限制需要修复');
->>>>>>> c9b75a95
     console.log('🔧 需要检查配置');
   }
   
