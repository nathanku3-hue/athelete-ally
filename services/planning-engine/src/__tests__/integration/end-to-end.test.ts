// Jest globals are available without import
import { generateTrainingPlan, type TrainingPlanRequest } from '../../llm';

// Narrowing helpers for unknown-typed plan shapes returned by placeholder LLM implementation
type Exercise = {
  name: string;
  category: 'strength' | 'cardio' | 'flexibility' | 'power' | 'endurance' | 'mobility';
  sets: number;
  reps: unknown;
  weight: unknown;
};

type Session = {
  dayOfWeek: number;
  name: string;
  duration: number;
  exercises: Exercise[];
};

type Microcycle = {
  weekNumber: number;
  name: string;
  phase: 'preparation' | 'competition' | 'recovery' | 'transition';
  sessions: Session[];
};

function isExercise(x: any): x is Exercise {
  return x && typeof x.name === 'string' && typeof x.category === 'string' && typeof x.sets === 'number';
}

function isSession(x: any): x is Session {
  return (
    x && typeof x.dayOfWeek === 'number' && typeof x.name === 'string' && Array.isArray(x.exercises)
  );
}

function isMicrocycle(x: any): x is Microcycle {
  return (
    x && typeof x.weekNumber === 'number' && typeof x.name === 'string' && Array.isArray(x.sessions)
  );
}

describe.skip('End-to-End Integration Tests', () => {
  // TODO: ??ESM Prisma mock?? - ????????
  // Issue: https://github.com/nathanku3-hue/athelete-ally/issues/ci-mock-fix

  it.skip('should generate a training plan with valid schema', async () => {
    // TODO: Implement LLM integration - https://github.com/nathanku3/athelete-ally/issues/LLM_INTEGRATION
    const request: TrainingPlanRequest = {
      userId: 'test-user-123',
      proficiency: 'intermediate' as const,
      season: 'offseason' as const,
      availabilityDays: 3,
      weeklyGoalDays: 4,
      equipment: ['bodyweight', 'dumbbells'],
      purpose: 'general_fitness' as const
    };

    const plan = await generateTrainingPlan(request);

    // ??????
    expect(plan).toBeDefined();
    expect(plan.name).toBeDefined();
    expect(plan.description).toBeDefined();
    expect(plan.duration).toBeGreaterThan(0);
    expect(plan.microcycles).toBeDefined();
    expect(Array.isArray(plan.microcycles)).toBe(true);
    expect(plan.microcycles.length).toBeGreaterThan(0);

    // ????????
<<<<<<< HEAD
    const firstMicrocycle = plan.microcycles[0] as any;
    expect(firstMicrocycle.weekNumber).toBeGreaterThan(0);
    expect(firstMicrocycle.name).toBeDefined();
    expect(['preparation', 'competition', 'recovery', 'transition']).toContain(firstMicrocycle.phase);
    expect(Array.isArray(firstMicrocycle.sessions)).toBe(true);
=======
    const microcycles = plan.microcycles as unknown[];
    const first = microcycles[0];
    expect(isMicrocycle(first)).toBe(true);
    if (isMicrocycle(first)) {
      const firstMicrocycle = first;
      expect(firstMicrocycle.weekNumber).toBeGreaterThan(0);
      expect(firstMicrocycle.name).toBeDefined();
      expect(['preparation', 'competition', 'recovery', 'transition']).toContain(firstMicrocycle.phase);
      expect(Array.isArray(firstMicrocycle.sessions)).toBe(true);
    }
>>>>>>> fc4f4bac

    // ???????
    if (isMicrocycle((plan.microcycles as unknown[])[0])) {
      const firstMicrocycle = (plan.microcycles as unknown[])[0] as Microcycle;
      if (firstMicrocycle.sessions.length > 0) {
        const firstSession = firstMicrocycle.sessions[0];
        expect(isSession(firstSession)).toBe(true);
        if (isSession(firstSession)) {
          expect(firstSession.dayOfWeek).toBeGreaterThanOrEqual(1);
          expect(firstSession.dayOfWeek).toBeLessThanOrEqual(7);
          expect(firstSession.name).toBeDefined();
          expect(firstSession.duration).toBeGreaterThan(0);
          expect(Array.isArray(firstSession.exercises)).toBe(true);

          if (firstSession.exercises.length > 0) {
            const firstExercise = firstSession.exercises[0];
            expect(isExercise(firstExercise)).toBe(true);
            if (isExercise(firstExercise)) {
              expect(firstExercise.name).toBeDefined();
              expect(['strength', 'cardio', 'flexibility', 'power', 'endurance', 'mobility']).toContain(firstExercise.category);
              expect(firstExercise.sets).toBeGreaterThan(0);
              expect(firstExercise.reps).toBeDefined();
              expect(firstExercise.weight).toBeDefined();
            }
          }
        }
      }
    }
  }, 30000);

  it.skip('should handle different proficiency levels', async () => {
    // TODO: Implement LLM integration - https://github.com/nathanku3/athelete-ally/issues/LLM_INTEGRATION
    const proficiencies = ['beginner', 'intermediate', 'advanced'] as const;
    
<<<<<<< HEAD
    for (const proficiency of ['beginner', 'intermediate', 'advanced'] as const) {
      const request = {
=======
    for (const proficiency of proficiencies) {
      const request: TrainingPlanRequest = {
>>>>>>> fc4f4bac
        userId: `test-user-${proficiency}`,
        proficiency,
        season: 'offseason' as const,
        availabilityDays: 3,
        weeklyGoalDays: 4,
        equipment: ['bodyweight'],
        purpose: 'general_fitness' as const
      };

      const plan = await generateTrainingPlan(request);
      
      expect(plan).toBeDefined();
      expect(plan.name).toContain(proficiency);
      expect(plan.microcycles.length).toBeGreaterThan(0);
    }
  }, 30000);

  it.skip('should handle different equipment configurations', async () => {
    // TODO: Implement LLM integration - https://github.com/nathanku3/athelete-ally/issues/LLM_INTEGRATION
    const equipmentConfigs = [
      ['bodyweight'],
      ['bodyweight', 'dumbbells'],
      ['bodyweight', 'dumbbells', 'resistance_bands']
    ] as const;
    
    for (const equipment of equipmentConfigs) {
      const request: TrainingPlanRequest = {
        userId: `test-user-${equipment.join('-')}`,
        proficiency: 'intermediate' as const,
        season: 'offseason' as const,
        availabilityDays: 3,
        weeklyGoalDays: 4,
<<<<<<< HEAD
        equipment,
        purpose: 'general_fitness' as const
=======
        equipment: [...equipment],
        purpose: 'general_fitness'
>>>>>>> fc4f4bac
      };

      const plan = await generateTrainingPlan(request);
      
      expect(plan).toBeDefined();
      expect(plan.microcycles.length).toBeGreaterThan(0);
      
      // ??????????
<<<<<<< HEAD
      const allExercises = plan.microcycles.flatMap((mc: any) => 
        mc.sessions.flatMap((session: any) => session.exercises)
      );
=======
      const mcs = plan.microcycles as unknown[];
      const allExercises = mcs
        .filter(isMicrocycle)
        .flatMap(mc => mc.sessions)
        .filter(isSession)
        .flatMap(session => session.exercises)
        .filter(isExercise);
>>>>>>> fc4f4bac
      
      // ?????????
      expect(allExercises.length).toBeGreaterThan(0);
    }
  }, 30000);
});<|MERGE_RESOLUTION|>--- conflicted
+++ resolved
@@ -68,13 +68,6 @@
     expect(plan.microcycles.length).toBeGreaterThan(0);
 
     // ????????
-<<<<<<< HEAD
-    const firstMicrocycle = plan.microcycles[0] as any;
-    expect(firstMicrocycle.weekNumber).toBeGreaterThan(0);
-    expect(firstMicrocycle.name).toBeDefined();
-    expect(['preparation', 'competition', 'recovery', 'transition']).toContain(firstMicrocycle.phase);
-    expect(Array.isArray(firstMicrocycle.sessions)).toBe(true);
-=======
     const microcycles = plan.microcycles as unknown[];
     const first = microcycles[0];
     expect(isMicrocycle(first)).toBe(true);
@@ -85,7 +78,6 @@
       expect(['preparation', 'competition', 'recovery', 'transition']).toContain(firstMicrocycle.phase);
       expect(Array.isArray(firstMicrocycle.sessions)).toBe(true);
     }
->>>>>>> fc4f4bac
 
     // ???????
     if (isMicrocycle((plan.microcycles as unknown[])[0])) {
@@ -120,13 +112,8 @@
     // TODO: Implement LLM integration - https://github.com/nathanku3/athelete-ally/issues/LLM_INTEGRATION
     const proficiencies = ['beginner', 'intermediate', 'advanced'] as const;
     
-<<<<<<< HEAD
-    for (const proficiency of ['beginner', 'intermediate', 'advanced'] as const) {
-      const request = {
-=======
     for (const proficiency of proficiencies) {
       const request: TrainingPlanRequest = {
->>>>>>> fc4f4bac
         userId: `test-user-${proficiency}`,
         proficiency,
         season: 'offseason' as const,
@@ -159,13 +146,8 @@
         season: 'offseason' as const,
         availabilityDays: 3,
         weeklyGoalDays: 4,
-<<<<<<< HEAD
-        equipment,
-        purpose: 'general_fitness' as const
-=======
         equipment: [...equipment],
         purpose: 'general_fitness'
->>>>>>> fc4f4bac
       };
 
       const plan = await generateTrainingPlan(request);
@@ -174,11 +156,6 @@
       expect(plan.microcycles.length).toBeGreaterThan(0);
       
       // ??????????
-<<<<<<< HEAD
-      const allExercises = plan.microcycles.flatMap((mc: any) => 
-        mc.sessions.flatMap((session: any) => session.exercises)
-      );
-=======
       const mcs = plan.microcycles as unknown[];
       const allExercises = mcs
         .filter(isMicrocycle)
@@ -186,7 +163,6 @@
         .filter(isSession)
         .flatMap(session => session.exercises)
         .filter(isExercise);
->>>>>>> fc4f4bac
       
       // ?????????
       expect(allExercises.length).toBeGreaterThan(0);
