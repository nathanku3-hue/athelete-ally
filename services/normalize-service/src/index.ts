import Fastify from 'fastify';
import { connect, consumerOpts } from 'nats';
import { PrismaClient } from '../prisma/generated/client';
import { EventBus } from '@athlete-ally/event-bus';
import { EVENT_TOPICS, HRVNormalizedStoredEvent } from '@athlete-ally/contracts';
import { eventValidator } from '@athlete-ally/event-bus';
<<<<<<< HEAD
import { Counter, Histogram, Registry, collectDefaultMetrics, register as globalRegistry } from 'prom-client';
import { context, propagation, trace, SpanStatusCode } from '@opentelemetry/api';
=======
// Optional telemetry bootstrap (fallback to no-op if package unavailable)
/* eslint-disable @typescript-eslint/no-require-imports */
let bootstrapTelemetry: any, withExtractedContext: any;
try {
  // eslint-disable-next-line @typescript-eslint/no-var-requires
  ({ bootstrapTelemetry, withExtractedContext } = require('@athlete-ally/telemetry-bootstrap'));
} catch {
  withExtractedContext = async (_headers: any, fn: any) => await fn();
  bootstrapTelemetry = (_opts: any) => ({ tracer: { startActiveSpan: async (_name: string, fn: any) => await fn({ setAttribute() {}, setStatus() {}, end() {}, recordException() {} }) } });
}
/* eslint-enable @typescript-eslint/no-require-imports */
import { Counter, Histogram, Registry, collectDefaultMetrics, register as globalRegistry } from 'prom-client';
import { context, propagation, trace, SpanStatusCode } from '@opentelemetry/api';
import http from 'node:http';
>>>>>>> 63a18887

const prisma = new PrismaClient();
// Bootstrap telemetry early (traces + Prometheus exporter)
const telemetry = bootstrapTelemetry({
  serviceName: 'normalize-service',
  traces: { enabled: true },
  metrics: { enabled: true, port: parseInt(process.env.PROMETHEUS_PORT || '9464'), endpoint: process.env.PROMETHEUS_ENDPOINT || '/metrics' },
});

console.log('[normalize] node=%s telemetry.enabled=%s metrics.port=%s endpoint=%s',
  process.version,
  (process.env.TELEMETRY_ENABLED === 'true') || true,
  process.env.PROMETHEUS_PORT || '9464',
  process.env.PROMETHEUS_ENDPOINT || '/metrics');

// Lightweight HTTP server for health/metrics
const httpServer = Fastify({ logger: true });

// Service-local Prometheus metrics
const serviceRegistry = new Registry();
collectDefaultMetrics({ register: serviceRegistry });

const httpRequestsTotal = new Counter({
  name: 'http_requests_total',
  help: 'Total number of HTTP requests',
  labelNames: ['method','route','status'],
  registers: [serviceRegistry],
});
const httpRequestDurationSeconds = new Histogram({
  name: 'http_request_duration_seconds',
  help: 'HTTP request duration in seconds',
  labelNames: ['method','route','status'],
  buckets: [0.005,0.01,0.025,0.05,0.1,0.25,0.5,1,2.5,5,10],
  registers: [serviceRegistry],
});
httpServer.addHook('onRequest', async (req) => { (req as any)._startTime = process.hrtime.bigint(); });
httpServer.addHook('onResponse', async (req, reply) => {
  try {
    const start = (req as any)._startTime as bigint | undefined;
    const route = (reply.request as any).routerPath || reply.request.url || 'unknown';
    const labels = { method: req.method, route, status: String(reply.statusCode) } as const;
    httpRequestsTotal.inc(labels);
    if (start) {
      const seconds = Number(process.hrtime.bigint() - start) / 1e9;
      httpRequestDurationSeconds.observe(labels, seconds);
    }
  } catch {}
});

<<<<<<< HEAD

=======
>>>>>>> 63a18887
// EventBus connection
let eventBus: EventBus | null = null;
let nc: any = null;

httpServer.get('/health', async () => ({
  status: 'healthy',
  service: 'normalize',
  timestamp: new Date().toISOString(),
  eventBus: eventBus ? 'connected' : 'disconnected',
  nats: nc ? 'connected' : 'disconnected'
}));

// Metrics endpoint (service + event-bus metrics)
httpServer.get('/metrics', async (request, reply) => {
  try {
    reply.type('text/plain');
    const merged = Registry.merge([globalRegistry, serviceRegistry]);
    return await merged.metrics();
  } catch {
    reply.code(500).send('# metrics collection error');
  }
});

async function connectNATS() {
  try {
    const natsUrl = process.env.NATS_URL || 'nats://localhost:4222';
    
    // Initialize EventBus
    eventBus = new EventBus();
    await eventBus.connect(natsUrl);
    console.log('Connected to EventBus');
    
    // Get NATS connection from EventBus for direct subscription
    nc = (eventBus as any).nc;
    
    // Durable JetStream consumer for HRV raw data (JetStream)
    try {
      const js = nc.jetstream();
      const jsm = await nc.jetstreamManager();
      const hrvDurable = process.env.NORMALIZE_HRV_DURABLE || 'normalize-hrv-consumer';
      const hrvMaxDeliver = parseInt(process.env.NORMALIZE_HRV_MAX_DELIVER || '5');
      const hrvDlq = process.env.NORMALIZE_HRV_DLQ_SUBJECT || 'athlete-ally.dlq.normalize.hrv_raw_received';
      try {
        await jsm.consumers.add('ATHLETE_ALLY_EVENTS', {
          durable_name: hrvDurable,
          filter_subject: EVENT_TOPICS.HRV_RAW_RECEIVED,
          ack_policy: 1, // Explicit
          deliver_policy: 0, // All
          max_deliver: hrvMaxDeliver,
          ack_wait: 60_000_000_000
        } as any);
      } catch {}
      const opts = consumerOpts();
      opts.durable(hrvDurable);
      opts.deliverAll();
      opts.ackExplicit();
      opts.manualAck();
      opts.filterSubject(EVENT_TOPICS.HRV_RAW_RECEIVED);
      const sub = await js.subscribe(EVENT_TOPICS.HRV_RAW_RECEIVED, opts);
      (async () => {
        for await (const m of sub) {
          const hdrs = m.headers ? Object.fromEntries([...m.headers].map(([k, v]) => [k, v[0]])) : undefined;
          await withExtractedContext(hdrs, async () => {
            await telemetry.tracer.startActiveSpan('normalize.hrv.consume', async (span: any) => {
              try {
                const text = m.data instanceof Uint8Array ? Buffer.from(m.data).toString('utf8') : String(m.data);
                const eventData = JSON.parse(text);
                const validation = await eventValidator.validateEvent('hrv_raw_received', eventData);
                if (!validation.valid) {
                  const info: any = (m as any).info || {};
                  const deliveries = typeof info.redelivered === 'number' ? info.redelivered : (typeof info.numDelivered === 'number' ? info.numDelivered - 1 : 0);
                  const attempt = deliveries + 1;
                  if (attempt >= hrvMaxDeliver) {
                    try { await js.publish(hrvDlq, m.data, { headers: m.headers }); } catch {}
                    m.term();
                  } else { m.nak(); }
                  span.setStatus({ code: 2, message: 'schema validation failed' });
                  span.end();
                  return;
                }
                await processHrvData(eventData.payload);
                m.ack();
                span.setStatus({ code: 1 });
              } catch (err: any) {
                const info: any = (m as any).info || {};
                const deliveries = typeof info.redelivered === 'number' ? info.redelivered : (typeof info.numDelivered === 'number' ? info.numDelivered - 1 : 0);
                const attempt = deliveries + 1;
                if (attempt >= hrvMaxDeliver) {
                  try { await js.publish(hrvDlq, m.data, { headers: m.headers }); } catch {}
                  m.term();
                } else { m.nak(); }
                span.recordException(err);
                span.setStatus({ code: 2, message: err?.message });
              } finally { span.end(); }
            });
          });
        }
      })();
    } catch (e) {
      console.error('Failed to initialize durable HRV consumer:', e);
    }

    // Durable JetStream consumer for vendor Oura webhook with DLQ strategy
    try {
      const js = nc.jetstream();
      const jsm = await nc.jetstreamManager();
      const durableName = process.env.NORMALIZE_DURABLE_NAME || 'normalize-oura';
      const subj = 'vendor.oura.webhook.received';
      const maxDeliver = parseInt(process.env.NORMALIZE_OURA_MAX_DELIVER || '5');
      const dlqSubject = process.env.NORMALIZE_DLQ_SUBJECT || 'dlq.vendor.oura.webhook';
      const ackWaitMs = parseInt(process.env.NORMALIZE_OURA_ACK_WAIT_MS || '15000');
      const backoffMs = process.env.NORMALIZE_OURA_BACKOFF_MS || '250,1000,5000';

      // Create OTel counters for metrics
      const messagesCounter = telemetry.meter.createCounter('normalize_messages_total', {
        description: 'Total number of messages processed by normalize service',
      });
      const redeliveriesCounter = telemetry.meter.createCounter('normalize_redeliveries_total', {
        description: 'Total number of message redeliveries',
      });

      try {
        const stream = await jsm.streams.find(subj);
        console.log('[normalize] Oura subject stream:', stream);
      } catch {
        console.warn('[normalize] Oura subject stream not found; ensure JetStream stream includes', subj);
        console.warn('[normalize] Ensure a JetStream stream includes subject vendor.oura.webhook.received (e.g. STREAM=vendor.oura subjects=[vendor.oura.webhook.received])');
      }

      const opts = consumerOpts();
      opts.durable(durableName);
      opts.deliverAll();
      opts.ackExplicit();
      opts.manualAck();
      opts.maxDeliver(maxDeliver);
      opts.ackWait(ackWaitMs);
      const sub = await js.subscribe(subj, opts);

      (async () => {
        for await (const m of sub) {
          const hdrs = m.headers ? Object.fromEntries([...m.headers].map(([k, v]) => [k, v[0]])) : undefined;
          await withExtractedContext(hdrs, async () => {
            await telemetry.tracer.startActiveSpan('normalize.oura.consume', async (span: any) => {
              span.setAttribute('messaging.system', 'nats');
              span.setAttribute('messaging.destination', subj);
              span.setAttribute('messaging.operation', 'process');
              
              // Add JetStream metadata attributes
              const info: any = (m as any).info || {};
              if (info.stream) span.setAttribute('messaging.nats.stream', info.stream);
              if (info.sequence) span.setAttribute('messaging.nats.sequence', info.sequence);
              if (info.redelivered !== undefined) span.setAttribute('messaging.redelivery_count', info.redelivered);
              
              try {
                const text = m.data instanceof Uint8Array ? Buffer.from(m.data).toString('utf8') : String(m.data);
                if (!text || text[0] !== '{') {
                  console.warn('Oura webhook payload is not valid JSON');
                  messagesCounter.add(1, { result: 'invalid_json', subject: subj });
                  m.ack();
                  span.setStatus({ code: SpanStatusCode.OK });
                  span.end();
                  return;
                }
                const evt = JSON.parse(text);
                console.log('[normalize] received Oura webhook event keys:', Object.keys(evt || {}));
                messagesCounter.add(1, { result: 'processed', subject: subj });
                m.ack();
                span.setStatus({ code: SpanStatusCode.OK });
              } catch (err) {
                try {
                  const deliveries = typeof info.redelivered === 'number' ? info.redelivered : (typeof info.numDelivered === 'number' ? info.numDelivered - 1 : 0);
                  const attempt = deliveries + 1;
                  
                  if (attempt >= maxDeliver) {
                    console.error('[normalize] maxDeliver reached, DLQ publish', { dlqSubject, attempt });
                    
                    // Enhanced DLQ headers with context
                    const dlqHeaders = new Map(m.headers || []);
                    dlqHeaders.set('x-dlq-reason', 'processing_failed');
                    dlqHeaders.set('x-dlq-attempt', attempt.toString());
                    dlqHeaders.set('x-dlq-durable', durableName);
                    dlqHeaders.set('x-original-subject', subj);
                    
                    await js.publish(dlqSubject, m.data, { headers: dlqHeaders });
                    messagesCounter.add(1, { result: 'dlq', subject: subj });
                    m.term();
                  } else {
                    console.warn('[normalize] processing failed, NAK for redelivery', { attempt, maxDeliver });
                    redeliveriesCounter.add(1, { subject: subj });
                    messagesCounter.add(1, { result: 'failed', subject: subj });
                    m.nak();
                  }
                } catch (pubErr) {
                  console.error('DLQ handling error', pubErr);
                  messagesCounter.add(1, { result: 'failed', subject: subj });
                  m.nak();
                }
                span.recordException(err as Error);
                span.setStatus({ code: SpanStatusCode.ERROR });
              } finally {
                span.end();
              }
            });
          });
        }
      })();
      console.log('[normalize] durable JetStream subscription active:', durableName, subj, 'ackWait:', ackWaitMs, 'backoff:', backoffMs);
    } catch (e) {
      console.error('Failed to initialize durable Oura consumer:', e);
    }

    // Subscribe to Sleep raw data (keep raw for now)
    const sleepSub = nc.subscribe('sleep.raw-received');
    (async () => {
      for await (const msg of sleepSub) {
        try {
          const data = JSON.parse(msg.data.toString());
          await processSleepData(data);
        } catch (error) {
          console.error('Error processing Sleep data:', error);
          // TODO: Send to DLQ
        }
      }
    })();
    
  } catch (err) {
    console.error('Failed to connect to NATS:', err);
    process.exit(1);
  }
}

async function processHrvData(data: any) {
  try {
    // Normalize HRV data
    const normalized = {
      userId: data.userId,
      date: new Date(data.date),
      rmssd: data.rMSSD, // Use rMSSD from typed event
      lnRmssd: data.rMSSD ? Math.log(data.rMSSD) : null,
      capturedAt: new Date(data.capturedAt || Date.now())
    };
    
    // Upsert to database
    await prisma.hrvData.upsert({
      where: {
        userId_date: {
          userId: normalized.userId,
          date: normalized.date
        }
      },
      update: normalized,
      create: normalized
    });
    
    // Create typed normalized event
    const normalizedEvent: HRVNormalizedStoredEvent = {
      record: {
        userId: data.userId,
        date: data.date, // Keep as string 'YYYY-MM-DD'
        rMSSD: data.rMSSD,
        lnRMSSD: normalized.lnRmssd || 0,
        readinessScore: 0, // TODO: Calculate actual readiness score
        vendor: 'unknown', // TODO: Extract from raw data
        capturedAt: data.capturedAt || new Date().toISOString()
      }
    };
    
    // Publish typed normalized event via EventBus
    if (eventBus) {
      await eventBus.publishHRVNormalizedStored(normalizedEvent);
    }
    
    console.log('HRV data normalized and stored:', normalized.userId, normalized.date);
  } catch (error) {
    console.error('Error normalizing HRV data:', error);
    throw error;
  }
}

async function processSleepData(data: any) {
  try {
    // Normalize Sleep data
    const normalized = {
      userId: data.userId,
      date: new Date(data.date),
      totalSleep: data.totalSleep,
      deepSleep: data.deepSleep,
      lightSleep: data.lightSleep,
      remSleep: data.remSleep,
      debtMin: data.debtMin || 0, // TODO: Calculate rolling deficit
      capturedAt: new Date(data.capturedAt || Date.now())
    };
    
    // Upsert to database
    await prisma.sleepData.upsert({
      where: {
        userId_date: {
          userId: normalized.userId,
          date: normalized.date
        }
      },
      update: normalized,
      create: normalized
    });
    
    // Publish normalized event (keep raw NATS for sleep for now)
    if (nc) {
      await nc.publish('sleep.normalized-stored', JSON.stringify(normalized));
    }
    
    console.log('Sleep data normalized and stored:', normalized.userId, normalized.date);
  } catch (error) {
    console.error('Error normalizing Sleep data:', error);
    throw error;
  }
}

const start = async () => {
  try {
    await connectNATS();
    const port = parseInt(process.env.PORT || '4102');
    await httpServer.listen({ port, host: '0.0.0.0' });
    console.log('Normalize service listening on port ' + port);
  } catch (err) {
    console.error('Failed to start normalize service:', err);
    process.exit(1);
  }
};

start();<|MERGE_RESOLUTION|>--- conflicted
+++ resolved
@@ -4,10 +4,6 @@
 import { EventBus } from '@athlete-ally/event-bus';
 import { EVENT_TOPICS, HRVNormalizedStoredEvent } from '@athlete-ally/contracts';
 import { eventValidator } from '@athlete-ally/event-bus';
-<<<<<<< HEAD
-import { Counter, Histogram, Registry, collectDefaultMetrics, register as globalRegistry } from 'prom-client';
-import { context, propagation, trace, SpanStatusCode } from '@opentelemetry/api';
-=======
 // Optional telemetry bootstrap (fallback to no-op if package unavailable)
 /* eslint-disable @typescript-eslint/no-require-imports */
 let bootstrapTelemetry: any, withExtractedContext: any;
@@ -22,7 +18,6 @@
 import { Counter, Histogram, Registry, collectDefaultMetrics, register as globalRegistry } from 'prom-client';
 import { context, propagation, trace, SpanStatusCode } from '@opentelemetry/api';
 import http from 'node:http';
->>>>>>> 63a18887
 
 const prisma = new PrismaClient();
 // Bootstrap telemetry early (traces + Prometheus exporter)
@@ -70,13 +65,9 @@
       httpRequestDurationSeconds.observe(labels, seconds);
     }
   } catch {}
-});
-
-<<<<<<< HEAD
-
-=======
->>>>>>> 63a18887
-// EventBus connection
+  });
+  
+  // EventBus connection
 let eventBus: EventBus | null = null;
 let nc: any = null;
 
