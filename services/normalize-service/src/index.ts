--- conflicted
+++ resolved
@@ -4,7 +4,6 @@
 import { EventBus } from '@athlete-ally/event-bus';
 import { EVENT_TOPICS, HRVNormalizedStoredEvent } from '@athlete-ally/contracts';
 import { eventValidator } from '@athlete-ally/event-bus';
-<<<<<<< HEAD
 // Optional telemetry bootstrap (fallback to no-op if package unavailable)
 let bootstrapTelemetry: any, withExtractedContext: any;
 try {
@@ -14,12 +13,9 @@
   withExtractedContext = async (_headers: any, fn: any) => await fn();
   bootstrapTelemetry = (_opts: any) => ({ tracer: { startActiveSpan: async (_name: string, fn: any) => await fn({ setAttribute() {}, setStatus() {}, end() {}, recordException() {} }) } });
 }
-import { SpanStatusCode } from '@opentelemetry/api';
-import http from 'node:http';
-=======
 import { Counter, Histogram, Registry, collectDefaultMetrics, register as globalRegistry } from 'prom-client';
 import { context, propagation, trace, SpanStatusCode } from '@opentelemetry/api';
->>>>>>> fa61cb2c
+import http from 'node:http';
 
 const prisma = new PrismaClient();
 // Bootstrap telemetry early (traces + Prometheus exporter)
@@ -38,8 +34,6 @@
 // Lightweight HTTP server for health/metrics
 const httpServer = Fastify({ logger: true });
 
-<<<<<<< HEAD
-=======
 // Service-local Prometheus metrics
 const serviceRegistry = new Registry();
 collectDefaultMetrics({ register: serviceRegistry });
@@ -71,8 +65,6 @@
   } catch {}
 });
 
->>>>>>> fa61cb2c
-
 // EventBus connection
 let eventBus: EventBus | null = null;
 let nc: any = null;
@@ -85,26 +77,6 @@
   nats: nc ? 'connected' : 'disconnected'
 }));
 
-<<<<<<< HEAD
-// Proxy /metrics to the Prometheus exporter
-httpServer.get('/metrics', async (_request, reply) => {
-  const port = parseInt(process.env.PROMETHEUS_PORT || '9464');
-  const endpoint = process.env.PROMETHEUS_ENDPOINT || '/metrics';
-  const opts = { host: '127.0.0.1', port, path: endpoint, method: 'GET', headers: { Accept: 'text/plain' } };
-  const chunks: Buffer[] = [];
-  const data = await new Promise<Buffer>((resolve, reject) => {
-    const req = http.request(opts, (res) => {
-      res.on('data', (c) => chunks.push(Buffer.isBuffer(c) ? c : Buffer.from(c)));
-      res.on('end', () => resolve(Buffer.concat(chunks)));
-    });
-    req.on('error', reject);
-    req.end();
-  }).catch((err) => {
-    httpServer.log.error({ err }, 'metrics exporter not available');
-    return Buffer.from('# metrics unavailable\n');
-  });
-  reply.type('text/plain').send(data);
-=======
 // Metrics endpoint (service + event-bus metrics)
 httpServer.get('/metrics', async (request, reply) => {
   try {
@@ -114,7 +86,6 @@
   } catch {
     reply.code(500).send('# metrics collection error');
   }
->>>>>>> fa61cb2c
 });
 
 async function connectNATS() {
