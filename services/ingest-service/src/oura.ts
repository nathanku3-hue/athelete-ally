// Oura webhook utilities and route registration
// Minimal skeleton: verifies HMAC-SHA256 using raw body and TTL idempotency.

<<<<<<< HEAD
// Temporary any types to resolve Fastify type system drift
type FastifyInstance = any;
type FastifyRequest = any;
type FastifyReply = any;
=======
import type { FastifyInstance, FastifyRequest, FastifyReply } from '@athlete-ally/shared/fastify-augment';
>>>>>>> 35b5894a
import crypto from 'node:crypto';

export function computeSignature(secret: string, payload: string): string {
  return crypto.createHmac('sha256', secret).update(payload, 'utf8').digest('hex');
}

function safeEqual(a: string, b: string): boolean {
  const bufA = Buffer.from(a);
  const bufB = Buffer.from(b);
  if (bufA.length !== bufB.length) return false;
  return crypto.timingSafeEqual(bufA, bufB);
}

export function verifySignature(opts: { secret: string; rawBody: string; headerSignature?: string | string[] | undefined }): boolean {
  const { secret, rawBody } = opts;
  let headerSig = opts.headerSignature;
  if (Array.isArray(headerSig)) headerSig = headerSig[0];
  if (!headerSig) return false;

  const normalizedHeader = String(headerSig).trim().toLowerCase();
  const provided = normalizedHeader.startsWith('sha256=') ? normalizedHeader.slice('sha256='.length) : normalizedHeader;
  const expected = computeSignature(secret, rawBody);
  return safeEqual(provided, expected);
}

class TTLCache {
  private store = new Map<string, number>();
  private readonly ttlMs: number;

  constructor(ttlSeconds: number) {
    this.ttlMs = Math.max(1, ttlSeconds) * 1000;
    // Start background sweep interval (unref'd so it doesn't keep process alive)
    setInterval(() => this.sweep(), Math.min(this.ttlMs, 60_000)).unref();
  }

  has(key: string): boolean {
    const now = Date.now();
    const exp = this.store.get(key);
    if (exp && exp > now) return true;
    if (exp) this.store.delete(key);
    return false;
  }

  add(key: string): void {
    this.store.set(key, Date.now() + this.ttlMs);
  }

  private sweep() {
    const now = Date.now();
    for (const [k, exp] of this.store) {
      if (exp <= now) this.store.delete(k);
    }
  }
}

export interface RegisterOuraOptions {
  publish?: (subject: string, data: Uint8Array) => Promise<void>;
}

export function registerOuraWebhookRoutes(app: FastifyInstance, options: RegisterOuraOptions = {}) {
  // eslint-disable-next-line @typescript-eslint/no-var-requires, @typescript-eslint/no-require-imports
  const rawBodyPlugin = require('fastify-raw-body');
  app.register(rawBodyPlugin, { field: 'rawBody', global: false, encoding: 'utf8', runFirst: true });

  const ttlSeconds = Number(process.env.OURA_IDEMPOTENCY_TTL_SECONDS || '600');
  const seen = new TTLCache(isFinite(ttlSeconds) ? ttlSeconds : 600);

  app.route({
    method: 'POST',
    url: '/webhooks/oura',
    config: { rawBody: true },
    handler: async (request: FastifyRequest, reply: FastifyReply) => {
      try {
        const secret = process.env.OURA_WEBHOOK_SECRET || '';
        if (!secret) {
          request.log.error('OURA_WEBHOOK_SECRET not configured');
          return reply.code(500).send({ error: 'Webhook not configured' });
        }

        const rawBody = request.rawBody || '';
        const sigHeader = (request.headers['x-oura-signature'] || request.headers['x-oura-signature-sha256']) as any;

        if (!rawBody) {
          request.log.warn('Missing rawBody for signature verification');
          return reply.code(400).send({ error: 'Bad Request' });
        }

        if (!verifySignature({ secret, rawBody, headerSignature: sigHeader })) {
          request.log.warn({ headers: request.headers }, 'Invalid Oura signature');
          return reply.code(401).send({ error: 'Invalid signature' });
        }

        const idemKey = (request.headers['x-request-id'] as string) || computeSignature(secret, rawBody);
        if (seen.has(idemKey)) {
          request.log.info({ idemKey }, 'Duplicate webhook suppressed');
          return reply.code(200).send({ status: 'duplicate' });
        }
        seen.add(idemKey);

        // Publish raw payload to NATS subject for downstream normalization (optional)
        if (options.publish) {
          const subject = 'vendor.oura.webhook.received';
          await options.publish(subject, Buffer.from(rawBody));
        }

        return reply.code(200).send({ status: 'ok' });
      } catch (err) {
        request.log.error({ err }, 'Oura webhook handler error');
        return reply.code(500).send({ error: 'Internal Server Error' });
      }
    }
  });
}<|MERGE_RESOLUTION|>--- conflicted
+++ resolved
@@ -1,14 +1,7 @@
 // Oura webhook utilities and route registration
 // Minimal skeleton: verifies HMAC-SHA256 using raw body and TTL idempotency.
 
-<<<<<<< HEAD
-// Temporary any types to resolve Fastify type system drift
-type FastifyInstance = any;
-type FastifyRequest = any;
-type FastifyReply = any;
-=======
 import type { FastifyInstance, FastifyRequest, FastifyReply } from '@athlete-ally/shared/fastify-augment';
->>>>>>> 35b5894a
 import crypto from 'node:crypto';
 
 export function computeSignature(secret: string, payload: string): string {
