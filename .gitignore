# Dependencies
node_modules/
npm-debug.log*
yarn-debug.log*
yarn-error.log*

# Build outputs
.next/
.turbo/
dist/
build/
out/

# Coverage reports
coverage/
*.lcov

# Environment variables
.env
.env.local
.env.development.local
.env.test.local
.env.production.local

# Logs
logs/
*.log
npm-debug.log*
yarn-debug.log*
yarn-error.log*

# Runtime data
pids/
*.pid
*.seed
*.pid.lock

# Temporary files
*.tmp
*.temp
*.swp
*.swo
*~

# OS generated files
.DS_Store
.DS_Store?
._*
.Spotlight-V100
.Trashes
ehthumbs.db
Thumbs.db

# IDE files
.vscode/
.idea/
*.swp
*.swo

# Executable files (should not be in repo)
*.exe
*.dmg
*.pkg
*.deb
*.rpm

# Archive files (should not be in repo)
*.zip
*.tar.gz
*.rar
*.7z

# TypeScript build info
*.tsbuildinfo

# Test artifacts
test-results/
playwright-report/
playwright/.cache/

# Docker

# Monitoring and logs
/var/log/

# Temporary scripts and reports
*_TEMP_*
*_temp_*
**/.env
**/.env.*
!**/.env.example
!**/.env.*.example
# Generic *.env files (e.g., infra)
**/*.env
!**/*.env.example
docs/tmp/
tmp/

# Prisma generated files (comprehensive)
services/*/prisma/generated/
**/prisma/generated/
.prisma/

# Offline artifacts (exact names only)
autonomous_session.bundle
autonomous_session.patch

# Command output artifacts (exact patterns)
tatus --porcelain
cripts -Name start-*.ps1* | Sort-Object

# Large dependency analysis files
<<<<<<< HEAD
reports/deps/eslint-boundaries*.json

# Reports directory
reports/

# Smoke test artifacts
smoke-results/

=======
reports/deps/eslint-boundaries*.json


# Smoke test artifacts
smoke-results/

# Supply chain artifacts (artifact-only by default)
reports/
>>>>>>> 87a72c4a
<|MERGE_RESOLUTION|>--- conflicted
+++ resolved
@@ -110,7 +110,6 @@
 cripts -Name start-*.ps1* | Sort-Object
 
 # Large dependency analysis files
-<<<<<<< HEAD
 reports/deps/eslint-boundaries*.json
 
 # Reports directory
@@ -119,13 +118,4 @@
 # Smoke test artifacts
 smoke-results/
 
-=======
-reports/deps/eslint-boundaries*.json
-
-
-# Smoke test artifacts
-smoke-results/
-
-# Supply chain artifacts (artifact-only by default)
-reports/
->>>>>>> 87a72c4a
+# Supply chain artifacts (artifact-only by default)