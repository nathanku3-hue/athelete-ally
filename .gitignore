# Dependencies
node_modules/
npm-debug.log*
yarn-debug.log*
yarn-error.log*

# Build outputs
.next/
.turbo/
dist/
build/
out/

# Coverage reports
coverage/
*.lcov

# Environment variables
.env
.env.local
.env.development.local
.env.test.local
.env.production.local

# Logs
logs/
*.log
npm-debug.log*
yarn-debug.log*
yarn-error.log*

# Runtime data
pids/
*.pid
*.seed
*.pid.lock

# Temporary files
*.tmp
*.temp
*.swp
*.swo
*~

# OS generated files
.DS_Store
.DS_Store?
._*
.Spotlight-V100
.Trashes
ehthumbs.db
Thumbs.db

# IDE files
.vscode/
.idea/
*.swp
*.swo

# Executable files (should not be in repo)
*.exe
*.dmg
*.pkg
*.deb
*.rpm

# Archive files (should not be in repo)
*.zip
*.tar.gz
*.rar
*.7z

# TypeScript build info
*.tsbuildinfo

# Test artifacts
test-results/
playwright-report/
playwright/.cache/

# Docker

# Monitoring and logs
/var/log/

# Temporary scripts and reports
*_TEMP_*
*_temp_*
**/.env
**/.env.*
!**/.env.example
!**/.env.*.example
# Generic *.env files (e.g., infra)
**/*.env
!**/*.env.example
docs/tmp/
tmp/

# Prisma generated files (comprehensive)
services/*/prisma/generated/
**/prisma/generated/
.prisma/

# Offline artifacts (exact names only)
autonomous_session.bundle
autonomous_session.patch

# Command output artifacts (exact patterns)
tatus --porcelain
cripts -Name start-*.ps1* | Sort-Object

# Large dependency analysis files
reports/deps/eslint-boundaries*.json

<<<<<<< HEAD
reports/
=======

# Smoke test artifacts
smoke-results/
>>>>>>> 2be67a48
<|MERGE_RESOLUTION|>--- conflicted
+++ resolved
@@ -1,121 +1,119 @@
-# Dependencies
-node_modules/
-npm-debug.log*
-yarn-debug.log*
-yarn-error.log*
-
-# Build outputs
-.next/
-.turbo/
-dist/
-build/
-out/
-
-# Coverage reports
-coverage/
-*.lcov
-
-# Environment variables
-.env
-.env.local
-.env.development.local
-.env.test.local
-.env.production.local
-
-# Logs
-logs/
-*.log
-npm-debug.log*
-yarn-debug.log*
-yarn-error.log*
-
-# Runtime data
-pids/
-*.pid
-*.seed
-*.pid.lock
-
-# Temporary files
-*.tmp
-*.temp
-*.swp
-*.swo
-*~
-
-# OS generated files
-.DS_Store
-.DS_Store?
-._*
-.Spotlight-V100
-.Trashes
-ehthumbs.db
-Thumbs.db
-
-# IDE files
-.vscode/
-.idea/
-*.swp
-*.swo
-
-# Executable files (should not be in repo)
-*.exe
-*.dmg
-*.pkg
-*.deb
-*.rpm
-
-# Archive files (should not be in repo)
-*.zip
-*.tar.gz
-*.rar
-*.7z
-
-# TypeScript build info
-*.tsbuildinfo
-
-# Test artifacts
-test-results/
-playwright-report/
-playwright/.cache/
-
-# Docker
-
-# Monitoring and logs
-/var/log/
-
-# Temporary scripts and reports
-*_TEMP_*
-*_temp_*
-**/.env
-**/.env.*
-!**/.env.example
-!**/.env.*.example
-# Generic *.env files (e.g., infra)
-**/*.env
-!**/*.env.example
-docs/tmp/
-tmp/
-
-# Prisma generated files (comprehensive)
-services/*/prisma/generated/
-**/prisma/generated/
-.prisma/
-
-# Offline artifacts (exact names only)
-autonomous_session.bundle
-autonomous_session.patch
-
-# Command output artifacts (exact patterns)
-tatus --porcelain
-cripts -Name start-*.ps1* | Sort-Object
-
-# Large dependency analysis files
-reports/deps/eslint-boundaries*.json
-
-<<<<<<< HEAD
-reports/
-=======
-
-# Smoke test artifacts
-smoke-results/
->>>>>>> 2be67a48
+# Dependencies
+node_modules/
+npm-debug.log*
+yarn-debug.log*
+yarn-error.log*
+
+# Build outputs
+.next/
+.turbo/
+dist/
+build/
+out/
+
+# Coverage reports
+coverage/
+*.lcov
+
+# Environment variables
+.env
+.env.local
+.env.development.local
+.env.test.local
+.env.production.local
+
+# Logs
+logs/
+*.log
+npm-debug.log*
+yarn-debug.log*
+yarn-error.log*
+
+# Runtime data
+pids/
+*.pid
+*.seed
+*.pid.lock
+
+# Temporary files
+*.tmp
+*.temp
+*.swp
+*.swo
+*~
+
+# OS generated files
+.DS_Store
+.DS_Store?
+._*
+.Spotlight-V100
+.Trashes
+ehthumbs.db
+Thumbs.db
+
+# IDE files
+.vscode/
+.idea/
+*.swp
+*.swo
+
+# Executable files (should not be in repo)
+*.exe
+*.dmg
+*.pkg
+*.deb
+*.rpm
+
+# Archive files (should not be in repo)
+*.zip
+*.tar.gz
+*.rar
+*.7z
+
+# TypeScript build info
+*.tsbuildinfo
+
+# Test artifacts
+test-results/
+playwright-report/
+playwright/.cache/
+
+# Docker
+
+# Monitoring and logs
+/var/log/
+
+# Temporary scripts and reports
+*_TEMP_*
+*_temp_*
+**/.env
+**/.env.*
+!**/.env.example
+!**/.env.*.example
+# Generic *.env files (e.g., infra)
+**/*.env
+!**/*.env.example
+docs/tmp/
+tmp/
+
+# Prisma generated files (comprehensive)
+services/*/prisma/generated/
+**/prisma/generated/
+.prisma/
+
+# Offline artifacts (exact names only)
+autonomous_session.bundle
+autonomous_session.patch
+
+# Command output artifacts (exact patterns)
+tatus --porcelain
+cripts -Name start-*.ps1* | Sort-Object
+
+# Large dependency analysis files
+reports/deps/eslint-boundaries*.json
+
+# Reports directory
+reports/
+
+# Smoke test artifacts
+smoke-results/