--- conflicted
+++ resolved
@@ -8,9 +8,6 @@
 echo "DATABASE_URL is set: $([ -n "$DATABASE_URL" ] && echo 'YES' || echo 'NO')"
 
 echo "=== Checking build artifacts ==="
-<<<<<<< HEAD
-=======
-hotfix/railway-debug-logging-v2
 echo "Searching for index.js in planning-engine..."
 find services/planning-engine -name "index.js" -type f 2>/dev/null | head -10
 
@@ -32,16 +29,4 @@
   echo "Full file search:"
   find services/planning-engine/dist -type f -name "*.js" | head -20
   exit 1
-fi
-=======
->>>>>>> a3af47fd
-ls -la services/planning-engine/ || echo "ERROR: planning-engine directory not found!"
-ls -la services/planning-engine/dist/ || echo "ERROR: dist directory not found!"
-
-echo "=== Starting planning-engine ==="
-<<<<<<< HEAD
-exec node services/planning-engine/dist/index.js
-=======
-exec node services/planning-engine/dist/index.js
-main
->>>>>>> a3af47fd
+fi